--- conflicted
+++ resolved
@@ -60,12 +60,9 @@
     _modclass = 'PulseBlasterESRPRO'
     _modtype = 'hardware'
 
-<<<<<<< HEAD
     # declare connectors
     _out = {'PulseBlasterESRPRO': 'PulserInterface'}
 
-=======
->>>>>>> 51a8022b
     def __init__(self, **kwargs):
         super().__init__(**kwargs)
 
