# -*- coding: utf-8 -*-

"""
This file contains the Qudi Hardware module NICard class.

Qudi is free software: you can redistribute it and/or modify
it under the terms of the GNU General Public License as published by
the Free Software Foundation, either version 3 of the License, or
(at your option) any later version.

Qudi is distributed in the hope that it will be useful,
but WITHOUT ANY WARRANTY; without even the implied warranty of
MERCHANTABILITY or FITNESS FOR A PARTICULAR PURPOSE.  See the
GNU General Public License for more details.

You should have received a copy of the GNU General Public License
along with Qudi. If not, see <http://www.gnu.org/licenses/>.

Copyright (c) the Qudi Developers. See the COPYRIGHT.txt file at the
top-level directory of this distribution and at <https://github.com/Ulm-IQO/qudi/>
"""

import numpy as np
import re

import PyDAQmx as daq

from core.module import Base, ConfigOption
from interface.slow_counter_interface import SlowCounterInterface
from interface.slow_counter_interface import SlowCounterConstraints
from interface.slow_counter_interface import CountingMode
from interface.odmr_counter_interface import ODMRCounterInterface
from interface.confocal_scanner_interface import ConfocalScannerInterface
from interface.finite_counter_interface import FiniteCounterInterface
from interface.analog_reader_interface import AnalogReaderInterface


class NICard(Base, SlowCounterInterface, ConfocalScannerInterface, ODMRCounterInterface,
             FiniteCounterInterface, AnalogReaderInterface):
    """ stable: Kay Jahnke, Alexander Stark

    A National Instruments device that can count and control microwave generators.

    Basic procedure how the NI card is configurated:
      * At first you have to define a channel, where the APD clicks will be
        received. That can be any PFI input, which is specified to record TTL
        pulses.
      * Then two counter channels have to be configured.
      * One counter channel serves as a timing device, i.e. basically a clock
        which runs at a certain given frequency.
      * The second counter channel will be used as a gated counting device,
        which will, dependent on the clock, count within the clock interval. The faster
        the clock channel is configured, the smaller is the gated counting
        interval and the less counts per clock periode you will count.

    Therefore the whole issue is to establish a time based gated-counting
    channel.

    Text Based NI-DAQmx Data Acquisition Examples:
    http://www.ni.com/example/6999/en/#ANSIC

    Explanation of the terminology, which is used in the NI Card and useful to
    know in connection with our implementation:

    Hardware-Timed Counter Tasks:
        Use hardware-timed counter input operations to drive a control loop. A
        really good explanation can be found in:

        http://zone.ni.com/reference/en-XX/help/370466V-01/mxcncpts/controlappcase4/

    Terminals:
        A terminal is a named location where a signal is either generated
        (output or produced) or acquired (input or consumed). A terminal that
        can output only one signal is often named after that signal. A terminal
        with an input that can be used only for one signal is often named after
        the clock or trigger that the signal is used for. Terminals that are
        used for many signals have generic names such as RTSI, PXITrig, or PFI.

        http://zone.ni.com/reference/en-XX/help/370466W-01/mxcncpts/terminal/
        http://zone.ni.com/reference/en-XX/help/370466V-01/mxcncpts/termnames/

    Ctr0Out, Ctr1Out, Ctr2Out, Ctr3Out:
        Terminals at the I/O connector where the output of counter 0,
        counter 1, counter 2, or counter 3 can be emitted. You also can use
        Ctr0Out as a terminal for driving an external signal onto the RTSI bus.

    Ctr0Gate, Ctr1Gate, Ctr2Gate, Ctr3Gate:
        Terminals within a device whose purpose depends on the application.
        Refer to Counter Parts in NI-DAQmx for more information on how the gate
        terminal is used in various applications.

    Ctr0Source, Ctr1Source, Ctr2Source, Ctr3Source:
        Terminals within a device whose purpose depends on the application.
        Refer to Counter Parts in NI-DAQmx for more information on how the
        source terminal is used in various applications.

    Ctr0InternalOutput, Ctr1InternalOutput, Ctr2InternalOutput,
    Ctr3InternalOutput:
        Terminals within a device where you can choose the pulsed or toggled
        output of the counters. Refer to Counter Parts in NI-DAQmx (or MAX)
        for more information on internal output terminals.

    Task State Model:
        NI-DAQmx uses a task state model to improve ease of use and speed up
        driver performance. Have a look at

        http://zone.ni.com/reference/en-XX/help/370466V-01/mxcncpts/taskstatemodel/

        Small explanation: The task state model consists of five states
            1. Unverified,
            2. Verified,
            3. Reserved,
            4. Committed,
            5. Running.
        You call the Start Task function/VI, Stop Task function/VI, and
        Control Task function/VI to transition the task from one state to
        another. The task state model is very flexible. You can choose to
        interact with as little or as much of the task state model as your
        application requires.

    Device limitations:
        Keep in mind that ONLY the X-series of the NI cards is capable of doing
        a Counter Output Pulse Frequency Train with finite numbers of samples
        by using ONE internal device channel clock (that is the function
        DAQmxCreateCOPulseChanFreq or CO Pulse Freq in Labview)! All other card
        series have to use two counters to generate that!
        Check out the description of NI which tells you 'How Many Counters Does
        Each Type of Counter Input or Output Task Take':

        http://digital.ni.com/public.nsf/allkb/9D1780F448D10F4686257590007B15A8

        This code was tested with NI 6323 and NI 6229, where the first one is
        an X-series device and the latter one is a Low-Cost M Series device.
        With the NI 6229 it is not possible at all to perform the scanning
        task unless you have two of that cards. The limitation came from a lack
        of internal counters.
        The NI 6323 was taken as a basis for this hardware module and thus all
        the function are working on that card.
    """

    _modtype = 'NICard'
    _modclass = 'hardware'

    # config options
    _clock_channel = ConfigOption('clock_channel', missing='error')
    _clock_frequency = ConfigOption('clock_frequency', 100, missing='warn')
    _scanner_clock_channel = ConfigOption('scanner_clock_channel')
    _scanner_clock_frequency = ConfigOption('scanner_clock_frequency', 100, missing='warn')
    _finite_clock_frequency = ConfigOption('finite_clock_frequency', 100, missing='warn')
    _analogue_clock_frequency = ConfigOption('analogue_input_clock_frequency', 100, missing='warn')
    _pixel_clock_channel = ConfigOption('pixel_clock_channel', None)
    _gate_in_channel = ConfigOption('gate_in_channel', missing='error')
    # number of readout samples, mainly used for gated counter
    _samples_number = ConfigOption('samples_number', 50, missing='warn')
    _odmr_trigger_channel = ConfigOption('odmr_trigger_channel', missing='error')
    # used as a default for expected maximum counts
    _max_counts = ConfigOption('max_counts', 3e7)
    # timeout for the Read or/and write process in s
    _RWTimeout = ConfigOption('read_write_timeout', 10)
    _counting_edge_rising = ConfigOption('counting_edge_rising', True, missing='warn')
    _ai_resolution = ConfigOption('ai_resolution', 16, missing='warn')

    def on_activate(self):
        """ Starts up the NI Card at activation.
        """
        # the tasks used on that hardware device:
        self._counter_daq_tasks = []
        self._clock_daq_task = None
        self._scanner_clock_daq_task = None
        self._scanner_ao_task = None
        self._scanner_counter_daq_tasks = []
        self._analogue_input_daq_tasks = {}
        self._line_length = None
        self._odmr_length = None
        self._gated_counter_daq_task = None
        self._analog_clock_status = False

        self._analogue_input_samples = {}

        config = self.getConfiguration()

        self._scanner_ao_channels = []
        self._analogue_input_channels = {}
        self._ai_voltage_range = {}
        self._voltage_range = []
        self._position_range = []
        self._current_position = []
        self._counter_channels = []
        self._scanner_counter_channels = []
        self._photon_sources = []

        # handle all the parameters given by the config
        if 'ai_x_1' in config.keys():
            self._analogue_input_channels["x"] = config['ai_x_1']
            if 'ai_range_x_1' in config.keys():
                if float(config['ai_range_x_1'][0]) < float(config['ai_range_x_1'][1]):
                    vlow = float(config['ai_range_x_1'][0])
                    vhigh = float(config['ai_range_x_1'][1])
                    self._ai_voltage_range["x"] = [vlow, vhigh]
                else:
                    self.log.warning(
                        'Configuration ({0}) of ai_range_x_1 incorrect, taking [0 , '
                        '2] instead.'.format(config['ai_range_x_1']))
            else:
                self.log.warning(
                    'No ai_range_x_1 configured, taking [0, 2] instead.')

        if 'ai_y_1' in config.keys():
            self._analogue_input_channels["y"] = config['ai_y_1']
            if 'ai_range_y_1' in config.keys():
                if float(config['ai_range_y_1'][0]) < float(config['ai_range_y_1'][1]):
                    vlow = float(config['ai_range_y_1'][0])
                    vhigh = float(config['ai_range_y_1'][1])
                    self._ai_voltage_range["y"] = [vlow, vhigh]
                else:
                    self.log.warning(
                        'Configuration ({0}) of ai_range_y_1 incorrect, taking [0 , '
                        '2] instead.'.format(config['ai_range_y_1']))
            else:
                self.log.warning(
                    'No ai_range_y_1 configured, taking [0, 2] instead.')

        if 'ai_z_1' in config.keys():
            self._analogue_input_channels["z"] = config['ai_z_1']
            if 'ai_range_z_1' in config.keys():
                if float(config['ai_range_z_1'][0]) < float(config['ai_range_z_1'][1]):
                    vlow = float(config['ai_range_z_1'][0])
                    vhigh = float(config['ai_range_z_1'][1])
                    self._ai_voltage_range["z"] = [vlow, vhigh]
                else:
                    self.log.warning(
                        'Configuration ({0}) of ai_range_z_1 incorrect, taking [0 , '
                        '2] instead.'.format(config['ai_range_z_1']))
            else:
                self.log.warning(
                    'No ai_range_z_1 configured, taking [0, 2] instead.')

        if 'ai_z_2' in config.keys():
            self._analogue_input_channels["z_2"] = config['ai_z_2']
            if 'ai_range_z_2' in config.keys():
                if float(config['ai_range_z_2'][0]) < float(config['ai_range_z_2'][1]):
                    vlow = float(config['ai_range_z_2'][0])
                    vhigh = float(config['ai_range_z_2'][1])
                    self._ai_voltage_range["z_2"] = [vlow, vhigh]
                else:
                    self.log.warning(
                        'Configuration ({0}) of ai_range_y_1 incorrect, taking [0 , '
                        '2] instead.'.format(config['ai_range_z_2']))
                    self._ai_voltage_range["z_2"] = [0, 2]
            else:
                self.log.warning(
                    'No ai_range_z_2 configured, taking [0, 2] instead.')
                self._ai_voltage_range["z_2"] = [0, 2]

        if 'APD_Diode' in config.keys():
            self._analogue_input_channels['APD'] = config['APD_Diode']
            if 'APD_Diode_range' in config.keys():
                if float(config['APD_Diode_range'][0]) < float(config['APD_Diode_range'][1]):
                    vlow = float(config['APD_Diode_range'][0])
                    vhigh = float(config['APD_Diode_range'][1])
                    self._ai_voltage_range["APD"] = [vlow, vhigh]
                else:
                    self.log.warning(
                        'Configuration (%s) of APD_Diode_range incorrect, taking [0 , '
                        '1.8] instead.', config['APD_Diode_range'])
                    self._ai_voltage_range["APD"] = [0, 1.8]
            else:
                self.log.warning(
                    'No APD_Diode_range configured, taking [0, 1.8] instead.')
                self._ai_voltage_range["APD"] = [0, 1.8]

        if 'cavity_scanner' in config.keys():
            self._analogue_input_channels['Scanner'] = config['cavity_scanner']
            if 'cavity_scanner_range' in config.keys():
                if float(config['cavity_scanner_range'][0]) < float(config['cavity_scanner_range'][1]):
                    vlow = float(config['cavity_scanner_range'][0])
                    vhigh = float(config['cavity_scanner_range'][1])
                    self._ai_voltage_range["Scanner"] = [vlow, vhigh]
                else:
                    self.log.warning(
                        'Configuration (%s) of cavity_scanner_range incorrect, taking [0 , '
                        '6] instead.', config['cavity_scanner_range'])
                    self._ai_voltage_range["Scanner"] = [0, 6]
            else:
                self.log.warning(
                    'No cavity_scanner_range configured, taking [0, 6] instead.')
                self._ai_voltage_range["Scanner"] = [0, 6]

        if 'scanner_x_ao' in config.keys():
            self._scanner_ao_channels.append(config['scanner_x_ao'])
            self._current_position.append(0)
            self._position_range.append([0, 100e-6])
            self._voltage_range.append([-10, 10])
            if 'scanner_y_ao' in config.keys():
                self._scanner_ao_channels.append(config['scanner_y_ao'])
                self._current_position.append(0)
                self._position_range.append([0, 100e-6])
                self._voltage_range.append([-10, 10])
                if 'scanner_z_ao' in config.keys():
                    self._scanner_ao_channels.append(config['scanner_z_ao'])
                    self._current_position.append(0)
                    self._position_range.append([0, 100e-6])
                    self._voltage_range.append([-10, 10])
                    if 'scanner_a_ao' in config.keys():
                        self._scanner_ao_channels.append(config['scanner_a_ao'])
                        self._current_position.append(0)
                        self._position_range.append([0, 100e-6])
                        self._voltage_range.append([-10, 10])

        if len(self._scanner_ao_channels) < 1:
            self.log.error(
                'Not enough scanner channels found in the configuration!\n'
                'Be sure to start with scanner_x_ao\n'
                'Assign to that parameter an appropriate channel from your NI Card, '
                'otherwise you cannot control the analog channels!')

        if 'photon_source' in config.keys():
            self._photon_sources.append(config['photon_source'])
            n = 2
            while 'photon_source{0}'.format(n) in config.keys():
                self._photon_sources.append(config['photon_source{0}'.format(n)])
                n += 1
        else:
            self.log.error(
                'No parameter "photon_source" configured.\n'
                'Assign to that parameter an appropriated channel from your NI Card!')

        if 'counter_channel' in config.keys():
            self._counter_channels.append(config['counter_channel'])
            n = 2
            while 'counter_channel{0}'.format(n) in config.keys():
                self._counter_channels.append(config['counter_channel{0}'.format(n)])
                n += 1
        else:
            self.log.error(
                'No parameter "counter_channel" configured.\n'
                'Assign to that parameter an appropriate channel from your NI Card!')

        if 'scanner_counter_channel' in config.keys():
            self._scanner_counter_channels.append(config['scanner_counter_channel'])
            n = 2
            while 'scanner_counter_channel{0}'.format(n) in config.keys():
                self._scanner_counter_channels.append(
                    config['scanner_counter_channel{0}'.format(n)])
                n += 1
        else:
            self.log.error(
                'No parameter "scanner_counter_channel" configured.\n'
                'Assign to that parameter an appropriate channel from your NI Card!')

        if 'x_range' in config.keys() and len(self._position_range) > 0:
            if float(config['x_range'][0]) < float(config['x_range'][1]):
                self._position_range[0] = [float(config['x_range'][0]),
                                           float(config['x_range'][1])]
            else:
                self.log.warning(
                    'Configuration ({}) of x_range incorrect, taking [0,100e-6] instead.'
                    ''.format(config['x_range']))
        else:
            if len(self._position_range) > 0:
                self.log.warning('No x_range configured taking [0,100e-6] instead.')

        if 'y_range' in config.keys() and len(self._position_range) > 1:
            if float(config['y_range'][0]) < float(config['y_range'][1]):
                self._position_range[1] = [float(config['y_range'][0]),
                                           float(config['y_range'][1])]
            else:
                self.log.warning(
                    'Configuration ({}) of y_range incorrect, taking [0,100e-6] instead.'
                    ''.format(config['y_range']))
        else:
            if len(self._position_range) > 1:
                self.log.warning('No y_range configured taking [0,100e-6] instead.')

        if 'z_range' in config.keys() and len(self._position_range) > 2:
            if float(config['z_range'][0]) < float(config['z_range'][1]):
                self._position_range[2] = [float(config['z_range'][0]),
                                           float(config['z_range'][1])]
            else:
                self.log.warning(
                    'Configuration ({}) of z_range incorrect, taking [0,100e-6] instead.'
                    ''.format(config['z_range']))
        else:
            if len(self._position_range) > 2:
                self.log.warning('No z_range configured taking [0,100e-6] instead.')

        if 'a_range' in config.keys() and len(self._position_range) > 3:
            if float(config['a_range'][0]) < float(config['a_range'][1]):
                self._position_range[3] = [float(config['a_range'][0]),
                                           float(config['a_range'][1])]
            else:
                self.log.warning(
                    'Configuration ({}) of a_range incorrect, taking [0,100e-6] instead.'
                    ''.format(config['a_range']))
        else:
            if len(self._position_range) > 3:
                self.log.warning('No a_range configured taking [0,100e-6] instead.')

        if 'voltage_range' in config.keys():
            if float(config['voltage_range'][0]) < float(config['voltage_range'][1]):
                vlow = float(config['voltage_range'][0])
                vhigh = float(config['voltage_range'][1])
                self._voltage_range = [
                                          [vlow, vhigh], [vlow, vhigh], [vlow, vhigh],
                                          [vlow, vhigh]
                                      ][0:len(self._voltage_range)]
            else:
                self.log.warning(
                    'Configuration ({}) of voltage_range incorrect, taking [-10,10] instead.'
                    ''.format(config['voltage_range']))
        else:
            self.log.warning('No voltage_range configured, taking [-10,10] instead.')

        if 'x_voltage_range' in config.keys() and len(self._voltage_range) > 0:
            if float(config['x_voltage_range'][0]) < float(config['x_voltage_range'][1]):
                vlow = float(config['x_voltage_range'][0])
                vhigh = float(config['x_voltage_range'][1])
                self._voltage_range[0] = [vlow, vhigh]
            else:
                self.log.warning(
                    'Configuration ({0}) of x_voltage_range incorrect, taking [-10, 10] instead.'
                    ''.format(config['x_voltage_range']))
        else:
            if 'voltage_range' not in config.keys():
                self.log.warning('No x_voltage_range configured, taking [-10, 10] instead.')

        if 'y_voltage_range' in config.keys() and len(self._voltage_range) > 1:
            if float(config['y_voltage_range'][0]) < float(config['y_voltage_range'][1]):
                vlow = float(config['y_voltage_range'][0])
                vhigh = float(config['y_voltage_range'][1])
                self._voltage_range[1] = [vlow, vhigh]
            else:
                self.log.warning(
                    'Configuration ({0}) of y_voltage_range incorrect, taking [-10, 10] instead.'
                    ''.format(config['y_voltage_range']))
        else:
            if 'voltage_range' not in config.keys():
                self.log.warning('No y_voltage_range configured, taking [-10, 10] instead.')

        if 'z_voltage_range' in config.keys() and len(self._voltage_range) > 2:
            if float(config['z_voltage_range'][0]) < float(config['z_voltage_range'][1]):
                vlow = float(config['z_voltage_range'][0])
                vhigh = float(config['z_voltage_range'][1])
                self._voltage_range[2] = [vlow, vhigh]
            else:
                self.log.warning(
                    'Configuration ({0}) of z_voltage_range incorrect, taking [-10, 10] instead.'
                    ''.format(config['z_voltage_range']))
        else:
            if 'voltage_range' not in config.keys():
                self.log.warning('No z_voltage_range configured, taking [-10, 10] instead.')

        if 'a_voltage_range' in config.keys() and len(self._voltage_range) > 3:
            if float(config['a_voltage_range'][0]) < float(config['a_voltage_range'][1]):
                vlow = float(config['a_voltage_range'][0])
                vhigh = float(config['a_voltage_range'][1])
                self._voltage_range[3] = [vlow, vhigh]
            else:
                self.log.warning(
                    'Configuration ({0}) of a_voltage_range incorrect, taking [-10, 10] instead.'
                    ''.format(config['a_voltage_range']))
        else:
            if 'voltage_range' not in config.keys():
                self.log.warning('No a_voltage_range configured taking [-10, 10] instead.')

        # Analogue output is always needed and it does not interfere with the
        # rest, so start it always and leave it running
        if self._start_analog_output() < 0:
            self.log.error('Failed to start analog output.')
            raise Exception('Failed to start NI Card module due to analog output failure.')

    def on_deactivate(self):
        """ Shut down the NI card.
        """
        self.reset_hardware()

    # =================== SlowCounterInterface Commands ========================

    def get_constraints(self):
        """ Get hardware limits of NI device.

        @return SlowCounterConstraints: constraints class for slow counter

        FIXME: ask hardware for limits when module is loaded
        """
        constraints = SlowCounterConstraints()
        constraints.max_detectors = 4
        constraints.min_count_frequency = 1e-3
        constraints.max_count_frequency = 10e9
        constraints.counting_mode = [CountingMode.CONTINUOUS]
        return constraints

    def set_up_clock(self, clock_frequency=None, clock_channel=None, scanner=False, idle=False):
        """ Configures the hardware clock of the NiDAQ card to give the timing.

        @param float clock_frequency: if defined, this sets the frequency of
                                      the clock in Hz
        @param string clock_channel: if defined, this is the physical channel
                                     of the clock within the NI card.
        @param bool scanner: if set to True method will set up a clock function
                             for the scanner, otherwise a clock function for a
                             counter will be set.
        @param bool idle: set whether idle situation of the counter (where
                          counter is doing nothing) is defined as
                                True  = 'Voltage High/Rising Edge'
                                False = 'Voltage Low/Falling Edge'

        @return int: error code (0:OK, -1:error)
        """

        if not scanner and self._clock_daq_task is not None:
            self.log.error('Another counter clock is already running, close this one first.')
            return -1

        if scanner and self._scanner_clock_daq_task is not None:
            self.log.error('Another scanner clock is already running, close this one first.')
            return -1

        # Create handle for task, this task will generate pulse signal for
        # photon counting
        my_clock_daq_task = daq.TaskHandle()

        # assign the clock frequency, if given
        if clock_frequency is not None:
            if not scanner:
                self._clock_frequency = float(clock_frequency)
            else:
                self._scanner_clock_frequency = float(clock_frequency)

        # use the correct clock in this method
        if scanner:
            my_clock_frequency = self._scanner_clock_frequency * 2
        else:
            my_clock_frequency = self._clock_frequency

        # assign the clock channel, if given
        if clock_channel is not None:
            if not scanner:
                self._clock_channel = clock_channel
            else:
                self._scanner_clock_channel = clock_channel

        # use the correct clock channel in this method
        if scanner:
            my_clock_channel = self._scanner_clock_channel
        else:
            my_clock_channel = self._clock_channel

        # check whether only one clock pair is available, since some NI cards
        # only one clock channel pair.
        if self._scanner_clock_channel == self._clock_channel:
            if not ((self._clock_daq_task is None) and (self._scanner_clock_daq_task is None)):
                self.log.error(
                    'Only one clock channel is available!\n'
                    'Another clock is already running, close this one first '
                    'in order to use it for your purpose!')
                return -1

        # Adjust the idle state if necessary
        my_idle = daq.DAQmx_Val_High if idle else daq.DAQmx_Val_Low
        try:
            # create task for clock
            task_name = 'ScannerClock' if scanner else 'CounterClock'
            daq.DAQmxCreateTask(task_name, daq.byref(my_clock_daq_task))

            # create a digital clock channel with specific clock frequency:
            daq.DAQmxCreateCOPulseChanFreq(
                # The task to which to add the channels
                my_clock_daq_task,
                # which channel is used?
                my_clock_channel,
                # Name to assign to task (NIDAQ uses by # default the physical channel name as
                # the virtual channel name. If name is specified, then you must use the name
                # when you refer to that channel in other NIDAQ functions)
                'Clock Producer',
                # units, Hertz in our case
                daq.DAQmx_Val_Hz,
                # idle state
                my_idle,
                # initial delay
                0,
                # pulse frequency, divide by 2 such that length of semi period = count_interval
                my_clock_frequency / 2,
                # duty cycle of pulses, 0.5 such that high and low duration are both
                # equal to count_interval
                0.5)

            # Configure Implicit Timing.
            # Set timing to continuous, i.e. set only the number of samples to
            # acquire or generate without specifying timing:
            daq.DAQmxCfgImplicitTiming(
                # Define task
                my_clock_daq_task,
                # Sample Mode: set the task to generate a continuous amount of running samples
                daq.DAQmx_Val_ContSamps,
                # buffer length which stores temporarily the number of generated samples
                1000)

            if scanner:
                self._scanner_clock_daq_task = my_clock_daq_task
            else:
                # actually start the preconfigured clock task
                daq.DAQmxStartTask(my_clock_daq_task)
                self._clock_daq_task = my_clock_daq_task
        except:
            self.log.exception('Error while setting up clock.')
            return -1
        return 0

    def set_up_counter(self,
                       counter_channels=None,
                       sources=None,
                       clock_channel=None,
                       counter_buffer=None):
        """ Configures the actual counter with a given clock.

        @param list(str) counter_channels: optional, physical channel of the counter
        @param list(str) sources: optional, physical channel where the photons
                                  are to count from
        @param str clock_channel: optional, specifies the clock channel for the
                                  counter
        @param int counter_buffer: optional, a buffer of specified integer
                                   length, where in each bin the count numbers
                                   are saved.

        @return int: error code (0:OK, -1:error)
        """

        if self._clock_daq_task is None and clock_channel is None:
            self.log.error('No clock running, call set_up_clock before starting the counter.')
            return -1
        if len(self._counter_daq_tasks) > 0:
            self.log.error('Another counter is already running, close this one first.')
            return -1

        if counter_channels is not None:
            my_counter_channels = counter_channels
        else:
            my_counter_channels = self.get_counter_channels()

        if sources is not None:
            my_photon_sources = sources
        else:
            my_photon_sources = self._photon_sources

        if clock_channel is not None:
            my_clock_channel = clock_channel
        else:
            my_clock_channel = self._clock_channel

        if len(my_photon_sources) < len(my_counter_channels):
            self.log.error('You have given {0} sources but {1} counting channels.'
                           'Please give an equal or greater number of sources.'
                           ''.format(len(my_photon_sources), len(my_counter_channels)))
            return -1

        try:
            for i, ch in enumerate(my_counter_channels):
                # This task will count photons with binning defined by the clock_channel
                task = daq.TaskHandle()  # Initialize a Task
                # Create task for the counter
                daq.DAQmxCreateTask('Counter{0}'.format(i), daq.byref(task))
                # Create a Counter Input which samples with Semi-Periods the Channel.
                # set up semi period width measurement in photon ticks, i.e. the width
                # of each pulse (high and low) generated by pulse_out_task is measured
                # in photon ticks.
                #   (this task creates a channel to measure the time between state
                #    transitions of a digital signal and adds the channel to the task
                #    you choose)
                daq.DAQmxCreateCISemiPeriodChan(
                    # define to which task to connect this function
                    task,
                    # use this counter channel
                    ch,
                    # name to assign to it
                    'Counter Channel {0}'.format(i),
                    # expected minimum count value
                    0,
                    # Expected maximum count value
                    self._max_counts / 2 / self._clock_frequency,
                    # units of width measurement, here photon ticks
                    daq.DAQmx_Val_Ticks,
                    # empty extra argument
                    '')

                # Set the Counter Input to a Semi Period input Terminal.
                # Connect the pulses from the counter clock to the counter channel
                daq.DAQmxSetCISemiPeriodTerm(
                    # The task to which to add the counter channel.
                    task,
                    # use this counter channel
                    ch,
                    # assign a named Terminal
                    my_clock_channel + 'InternalOutput')

                # Set a Counter Input Control Timebase Source.
                # Specify the terminal of the timebase which is used for the counter:
                # Define the source of ticks for the counter as self._photon_source for
                # the Scanner Task.
                daq.DAQmxSetCICtrTimebaseSrc(
                    # define to which task to connect this function
                    task,
                    # counter channel
                    ch,
                    # counter channel to output the counting results
                    my_photon_sources[i])

                # Configure Implicit Timing.
                # Set timing to continuous, i.e. set only the number of samples to
                # acquire or generate without specifying timing:
                daq.DAQmxCfgImplicitTiming(
                    # define to which task to connect this function
                    task,
                    # Sample Mode: Acquire or generate samples until you stop the task.
                    daq.DAQmx_Val_ContSamps,
                    # buffer length which stores  temporarily the number of generated samples
                    1000)

                # Set the Read point Relative To an operation.
                # Specifies the point in the buffer at which to begin a read operation.
                # Here we read most recent recorded samples:
                daq.DAQmxSetReadRelativeTo(
                    # define to which task to connect this function
                    task,
                    # Start reading samples relative to the last sample returned by the previously.
                    daq.DAQmx_Val_CurrReadPos)

                # Set the Read Offset.
                # Specifies an offset in samples per channel at which to begin a read
                # operation. This offset is relative to the location you specify with
                # RelativeTo. Here we set the Offset to 0 for multiple samples:
                daq.DAQmxSetReadOffset(task, 0)

                # Set Read OverWrite Mode.
                # Specifies whether to overwrite samples in the buffer that you have
                # not yet read. Unread data in buffer will be overwritten:
                daq.DAQmxSetReadOverWrite(
                    task,
                    daq.DAQmx_Val_DoNotOverwriteUnreadSamps)
                # add task to counter task list
                self._counter_daq_tasks.append(task)
        except:
            self.log.exception('Error while setting up counting task.')
            return -1

        try:
            for i, task in enumerate(self._counter_daq_tasks):
                # Actually start the preconfigured counter task
                daq.DAQmxStartTask(task)
        except:
            self.log.exception('Error while starting Counter')
            try:
                self.close_counter()
            except:
                self.log.exception('Could not close counter after error')
            return -1
        return 0

    def get_counter_channels(self):
        """ Returns the list of counter channel names.

        @return tuple(str): channel names

        Most methods calling this might just care about the number of channels, though.
        """
        return self._counter_channels

    def get_counter(self, samples=None):
        """ Returns the current counts per second of the counter.

        @param int samples: if defined, number of samples to read in one go.
                            How many samples are read per readout cycle. The
                            readout frequency was defined in the counter setup.
                            That sets also the length of the readout array.

        @return float [samples]: array with entries as photon counts per second
        """
        if len(self._counter_daq_tasks) < 1:
            self.log.error(
                'No counter running, call set_up_counter before reading it.')
            # in case of error return a lot of -1
            return np.ones((len(self.get_counter_channels()), samples), dtype=np.uint32) * -1

        if samples is None:
            samples = int(self._samples_number)
        else:
            samples = int(samples)
        try:
            # count data will be written here in the NumPy array of length samples
            count_data = np.empty((len(self._counter_daq_tasks), samples), dtype=np.uint32)

            # number of samples which were actually read, will be stored here
            n_read_samples = daq.int32()
            for i, task in enumerate(self._counter_daq_tasks):
                # read the counter value: This function is blocking and waits for the
                # counts to be all filled:
                daq.DAQmxReadCounterU32(
                    # read from this task
                    task,
                    # number of samples to read
                    samples,
                    # maximal time out for the read process
                    self._RWTimeout,
                    # write the readout into this array
                    count_data[i],
                    # length of array to write into
                    samples,
                    # number of samples which were read
                    daq.byref(n_read_samples),
                    # Reserved for future use. Pass NULL (here None) to this parameter
                    None)
        except:
            self.log.exception(
                'Getting samples from counter failed.')
            # in case of error return a lot of -1
            return np.ones((len(self.get_counter_channels()), samples), dtype=np.uint32) * -1
        # normalize to counts per second and return data
        return count_data * self._clock_frequency

    def close_counter(self, scanner=False):
        """ Closes the counter or scanner and cleans up afterwards.

        @param bool scanner: specifies if the counter- or scanner- function
                             will be executed to close the device.
                                True = scanner
                                False = counter

        @return int: error code (0:OK, -1:error)
        """
        error = 0
        if scanner:
            for i, task in enumerate(self._scanner_counter_daq_tasks):
                try:
                    # stop the counter task
                    daq.DAQmxStopTask(task)
                    # after stopping delete all the configuration of the counter
                    daq.DAQmxClearTask(task)
                except:
                    self.log.exception('Could not close scanner counter.')
                    error = -1
            self._scanner_counter_daq_tasks = []
        else:
            for i, task in enumerate(self._counter_daq_tasks):
                try:
                    # stop the counter task
                    daq.DAQmxStopTask(task)
                    # after stopping delete all the configuration of the counter
                    daq.DAQmxClearTask(task)
                    # set the task handle to None as a safety
                except:
                    self.log.exception('Could not close counter.')
                    error = -1
            self._counter_daq_tasks = []
        return error

    def close_clock(self, scanner=False):
        """ Closes the clock and cleans up afterwards.

        @param bool scanner: specifies if the counter- or scanner- function
                             should be used to close the device.
                                True = scanner
                                False = counter

        @return int: error code (0:OK, -1:error)
        """
        if scanner:
            my_task = self._scanner_clock_daq_task
        else:
            my_task = self._clock_daq_task
        try:
            # Stop the clock task:
            daq.DAQmxStopTask(my_task)

            # After stopping delete all the configuration of the clock:
            daq.DAQmxClearTask(my_task)

            # Set the task handle to None as a safety
            if scanner:
                self._scanner_clock_daq_task = None
            else:
                self._clock_daq_task = None
        except:
            self.log.exception('Could not close clock.')
            return -1
        return 0

    # ================ End SlowCounterInterface Commands =======================

    # ================ ConfocalScannerInterface Commands =======================
    def reset_hardware(self):
        """ Resets the NI hardware, so the connection is lost and other
            programs can access it.

        @return int: error code (0:OK, -1:error)
        """
        retval = 0
        chanlist = [
            self._odmr_trigger_channel,
            self._clock_channel,
            self._scanner_clock_channel,
            self._gate_in_channel
        ]
        chanlist.extend(self._scanner_ao_channels)
        chanlist.extend(self._photon_sources)
        chanlist.extend(self._counter_channels)
        chanlist.extend(self._scanner_counter_channels)

        devicelist = []
        for channel in chanlist:
            if channel is None:
                continue
            match = re.match(
                '^/(?P<dev>[0-9A-Za-z\- ]+[0-9A-Za-z\-_ ]*)/(?P<chan>[0-9A-Za-z]+)',
                channel)
            if match:
                devicelist.append(match.group('dev'))
            else:
                self.log.error('Did not find device name in {0}.'.format(channel))
        for device in set(devicelist):
            self.log.info('Reset device {0}.'.format(device))
            try:
                daq.DAQmxResetDevice(device)
            except:
                self.log.exception('Could not reset NI device {0}'.format(device))
                retval = -1
        return retval

    def get_scanner_axes(self):
        """ Scanner axes depends on how many channels the analogue output task has.
        """
        if self._scanner_ao_task is None:
            self.log.error('Cannot get channel number, analog output task does not exist.')
            return []

        n_channels = daq.uInt32()
        daq.DAQmxGetTaskNumChans(self._scanner_ao_task, n_channels)
        possible_channels = ['x', 'y', 'z', 'a']

        return possible_channels[0:int(n_channels.value)]

    def get_scanner_count_channels(self):
        """ Return list of counter channels """
        return self._scanner_counter_channels

    def get_position_range(self):
        """ Returns the physical range of the scanner.

        @return float [4][2]: array of 4 ranges with an array containing lower
                              and upper limit. The unit of the scan range is
                              meters.
        """
        return self._position_range

    def set_position_range(self, myrange=None):
        """ Sets the physical range of the scanner.

        @param float [4][2] myrange: array of 4 ranges with an array containing
                                     lower and upper limit. The unit of the
                                     scan range is meters.

        @return int: error code (0:OK, -1:error)
        """
        if myrange is None:
            myrange = [[0, 1e-6], [0, 1e-6], [0, 1e-6], [0, 1e-6]]

        if not isinstance(myrange, (frozenset, list, set, tuple, np.ndarray,)):
            self.log.error('Given range is no array type.')
            return -1

        if len(myrange) != 4:
            self.log.error(
                'Given range should have dimension 4, but has {0:d} instead.'
                ''.format(len(myrange)))
            return -1

        for pos in myrange:
            if len(pos) != 2:
                self.log.error(
                    'Given range limit {1:d} should have dimension 2, but has {0:d} instead.'
                    ''.format(len(pos), pos))
                return -1
            if pos[0] > pos[1]:
                self.log.error(
                    'Given range limit {0:d} has the wrong order.'.format(pos))
                return -1

        self._position_range = myrange
        return 0

    def set_voltage_range(self, myrange=None):
        """ Sets the voltage range of the NI Card.

        @param float [n][2] myrange: array containing lower and upper limit

        @return int: error code (0:OK, -1:error)
        """
        n_ch = len(self.get_scanner_axes())
        if myrange is None:
            myrange = [[-10., 10.], [-10., 10.], [-10., 10.], [-10., 10.]][0:n_ch]

        if not isinstance(myrange, (frozenset, list, set, tuple, np.ndarray)):
            self.log.error('Given range is no array type.')
            return -1

        if len(myrange) != n_ch:
            self.log.error(
                'Given range should have dimension 2, but has {0:d} instead.'
                ''.format(len(myrange)))
            return -1

        for r in myrange:
            if r[0] > r[1]:
                self.log.error('Given range limit {0:d} has the wrong order.'.format(r))
                return -1

        self._voltage_range = myrange
        return 0

    def _start_analog_output(self):
        """ Starts or restarts the analog output.

        @return int: error code (0:OK, -1:error)
        """
        try:
            # If an analog task is already running, kill that one first
            if self._scanner_ao_task is not None:
                # stop the analog output task
                daq.DAQmxStopTask(self._scanner_ao_task)

                # delete the configuration of the analog output
                daq.DAQmxClearTask(self._scanner_ao_task)

                # set the task handle to None as a safety
                self._scanner_ao_task = None

            # initialize ao channels / task for scanner, should always be active.
            # Define at first the type of the variable as a Task:
            self._scanner_ao_task = daq.TaskHandle()

            # create the actual analog output task on the hardware device. Via
            # byref you pass the pointer of the object to the TaskCreation function:
            daq.DAQmxCreateTask('ScannerAO', daq.byref(self._scanner_ao_task))
            for n, chan in enumerate(self._scanner_ao_channels):
                # Assign and configure the created task to an analog output voltage channel.
                daq.DAQmxCreateAOVoltageChan(
                    # The AO voltage operation function is assigned to this task.
                    self._scanner_ao_task,
                    # use (all) scanner ao_channels for the output
                    chan,
                    # assign a name for that channel
                    'Scanner AO Channel {0}'.format(n),
                    # minimum possible voltage
                    self._voltage_range[n][0],
                    # maximum possible voltage
                    self._voltage_range[n][1],
                    # units is Volt
                    daq.DAQmx_Val_Volts,
                    # empty for future use
                    '')
        except:
            self.log.exception('Error starting analog output task.')
            return -1
        return 0

    def _stop_analog_output(self):
        """ Stops the analog output.

        @return int: error code (0:OK, -1:error)
        """
        if self._scanner_ao_task is None:
            return -1
        retval = 0
        try:
            # stop the analog output task
            daq.DAQmxStopTask(self._scanner_ao_task)
        except:
            self.log.exception('Error stopping analog output.')
            retval = -1
        try:
            daq.DAQmxSetSampTimingType(self._scanner_ao_task, daq.DAQmx_Val_OnDemand)
        except:
            self.log.exception('Error changing analog output mode.')
            retval = -1
        return retval

    def set_up_scanner_clock(self, clock_frequency=None, clock_channel=None):
        """ Configures the hardware clock of the NiDAQ card to give the timing.

        @param float clock_frequency: if defined, this sets the frequency of
                                      the clock
        @param string clock_channel: if defined, this is the physical channel
                                     of the clock

        @return int: error code (0:OK, -1:error)
        """
        # The clock for the scanner is created on the same principle as it is
        # for the counter. Just to keep consistency, this function is a wrapper
        # around the set_up_clock.
        return self.set_up_clock(
            clock_frequency=clock_frequency,
            clock_channel=clock_channel,
            scanner=True)

    def set_up_scanner(self,
                       counter_channels=None,
                       sources=None,
                       clock_channel=None,
                       scanner_ao_channels=None):
        """ Configures the actual scanner with a given clock.

        The scanner works pretty much like the counter. Here you connect a
        created clock with a counting task. That can be seen as a gated
        counting, where the counts where sampled by the underlying clock.

        @param list(str) counter_channels: this is the physical channel of the counter
        @param list(str) sources:  this is the physical channel where the photons are to count from
        @param string clock_channel: optional, if defined, this specifies the clock for the counter
        @param list(str) scanner_ao_channels: optional, if defined, this specifies
                                           the analog output channels

        @return int: error code (0:OK, -1:error)
        """
        retval = 0
        if self._scanner_clock_daq_task is None and clock_channel is None:
            self.log.error('No clock running, call set_up_clock before starting the counter.')
            return -1

        if counter_channels is not None:
            my_counter_channels = counter_channels
        else:
            my_counter_channels = self._scanner_counter_channels

        if sources is not None:
            my_photon_sources = sources
        else:
            my_photon_sources = self._photon_sources

        if clock_channel is not None:
            self._my_scanner_clock_channel = clock_channel
        else:
            self._my_scanner_clock_channel = self._scanner_clock_channel

        if scanner_ao_channels is not None:
            self._scanner_ao_channels = scanner_ao_channels
            retval = self._start_analog_output()

        if len(my_photon_sources) < len(my_counter_channels):
            self.log.error('You have given {0} sources but {1} counting channels.'
                           'Please give an equal or greater number of sources.'
                           ''.format(len(my_photon_sources), len(my_counter_channels)))
            return -1

        try:
            # Set the Sample Timing Type. Task timing to use a sampling clock:
            # specify how the Data of the selected task is collected, i.e. set it
            # now to be sampled on demand for the analog output, i.e. when
            # demanded by software.
            daq.DAQmxSetSampTimingType(self._scanner_ao_task, daq.DAQmx_Val_OnDemand)

            for i, ch in enumerate(my_counter_channels):
                # create handle for task, this task will do the photon counting for the
                # scanner.
                task = daq.TaskHandle()

                # actually create the scanner counting task
                daq.DAQmxCreateTask('ScannerCounter{0}'.format(i), daq.byref(task))

                # Create a Counter Input which samples with Semi Periods the Channel.
                # set up semi period width measurement in photon ticks, i.e. the width
                # of each pulse (high and low) generated by pulse_out_task is measured
                # in photon ticks.
                #   (this task creates a channel to measure the time between state
                #    transitions of a digital signal and adds the channel to the task
                #    you choose)
                daq.DAQmxCreateCISemiPeriodChan(
                    # The task to which to add the channels
                    task,
                    # use this counter channel
                    ch,
                    # name to assign to it
                    'Scanner Counter Channel {0}'.format(i),
                    # expected minimum value
                    0,
                    # Expected maximum count value
                    self._max_counts / self._scanner_clock_frequency,
                    # units of width measurement, here Timebase photon ticks
                    daq.DAQmx_Val_Ticks,
                    '')

                # Set the Counter Input to a Semi Period input Terminal.
                # Connect the pulses from the scanner clock to the scanner counter
                daq.DAQmxSetCISemiPeriodTerm(
                    # The task to which to add the counter channel.
                    task,
                    # use this counter channel
                    ch,
                    # assign a Terminal Name
                    self._my_scanner_clock_channel + 'InternalOutput')

                # Set a CounterInput Control Timebase Source.
                # Specify the terminal of the timebase which is used for the counter:
                # Define the source of ticks for the counter as self._photon_source for
                # the Scanner Task.
                daq.DAQmxSetCICtrTimebaseSrc(
                    # define to which task to# connect this function
                    task,
                    # counter channel to output the# counting results
                    ch,
                    # which channel to count
                    my_photon_sources[i])
                self._scanner_counter_daq_tasks.append(task)
        except:
            self.log.exception('Error while setting up scanner.')
            retval = -1

        return retval

    def scanner_set_position(self, x=None, y=None, z=None, a=None):
        """Move stage to x, y, z, a (where a is the fourth voltage channel).

        #FIXME: No volts
        @param float x: position in x-direction (volts)
        @param float y: position in y-direction (volts)
        @param float z: position in z-direction (volts)
        @param float a: position in a-direction (volts)

        @return int: error code (0:OK, -1:error)
        """

        if self.getState() == 'locked':
            self.log.error('Another scan_line is already running, close this one first.')
            return -1

        if x is not None:
            if not (self._position_range[0][0] <= x <= self._position_range[0][1]):
                self.log.error('You want to set x out of range: {0:f}.'.format(x))
                return -1
            self._current_position[0] = np.float(x)

        if y is not None:
            if not (self._position_range[1][0] <= y <= self._position_range[1][1]):
                self.log.error('You want to set y out of range: {0:f}.'.format(y))
                return -1
            self._current_position[1] = np.float(y)

        if z is not None:
            if not (self._position_range[2][0] <= z <= self._position_range[2][1]):
                self.log.error('You want to set z out of range: {0:f}.'.format(z))
                return -1
            self._current_position[2] = np.float(z)

        if a is not None:
            if not (self._position_range[3][0] <= a <= self._position_range[3][1]):
                self.log.error('You want to set a out of range: {0:f}.'.format(a))
                return -1
            self._current_position[3] = np.float(a)

        # the position has to be a vstack
        my_position = np.vstack(self._current_position)

        # then directly write the position to the hardware
        try:
            self._write_scanner_ao(
                voltages=self._scanner_position_to_volt(my_position),
                start=True)
        except:
            return -1
        return 0

    def _write_scanner_ao(self, voltages, length=1, start=False):
        """Writes a set of voltages to the analog outputs.

        @param float[][n] voltages: array of n-part tuples defining the voltage
                                    points
        @param int length: number of tuples to write
        @param bool start: write imediately (True)
                           or wait for start of task (False)

        n depends on how many channels are configured for analog output
        """
        # Number of samples which were actually written, will be stored here.
        # The error code of this variable can be asked with .value to check
        # whether all channels have been written successfully.
        self._AONwritten = daq.int32()
        # write the voltage instructions for the analog output to the hardware
        daq.DAQmxWriteAnalogF64(
            # write to this task
            self._scanner_ao_task,
            # length of the command (points)
            length,
            # start task immediately (True), or wait for software start (False)
            start,
            # maximal timeout in seconds for# the write process
            self._RWTimeout,
            # Specify how the samples are arranged: each pixel is grouped by channel number
            daq.DAQmx_Val_GroupByChannel,
            # the voltages to be written
            voltages,
            # The actual number of samples per channel successfully written to the buffer
            daq.byref(self._AONwritten),
            # Reserved for future use. Pass NULL(here None) to this parameter
            None)
        return self._AONwritten.value

    def _scanner_position_to_volt(self, positions=None):
        """ Converts a set of position pixels to acutal voltages.

        @param float[][n] positions: array of n-part tuples defining the pixels

        @return float[][n]: array of n-part tuples of corresponding voltages

        The positions is typically a matrix like
            [[x_values], [y_values], [z_values], [a_values]]
            but x, xy, xyz and xyza are allowed formats.
        """

        if not isinstance(positions, (frozenset, list, set, tuple, np.ndarray,)):
            self.log.error('Given position list is no array type.')
            return np.array([np.NaN])

        vlist = []
        for i, position in enumerate(positions):
            vlist.append(
                (self._voltage_range[i][1] - self._voltage_range[i][0])
                / (self._position_range[i][1] - self._position_range[i][0])
                * (position - self._position_range[i][0])
                + self._voltage_range[i][0]
            )
        volts = np.vstack(vlist)

        for i, v in enumerate(volts):
            if v.min() < self._voltage_range[i][0] or v.max() > self._voltage_range[i][1]:
                self.log.error(
                    'Voltages ({0}, {1}) exceed the limit, the positions have to '
                    'be adjusted to stay in the given range.'.format(v.min(), v.max()))
                return np.array([np.NaN])
        return volts

    def get_scanner_position(self):
        """ Get the current position of the scanner hardware.

        @return float[]: current position in (x, y, z, a).
        """
        return self._current_position

    def _set_up_line(self, length=100):
        """ Sets up the analog output for scanning a line.

        Connect the timing of the Analog scanning task with the timing of the
        counting task.

        @param int length: length of the line in pixel

        @return int: error code (0:OK, -1:error)
        """
        if len(self._scanner_counter_daq_tasks) < 1:
            self.log.error('No counter is running, cannot scan a line without one.')
            return -1

        self._line_length = length

        try:
            # Just a formal check whether length is not a too huge number
            if length < np.inf:
                # Configure the Sample Clock Timing.
                # Set up the timing of the scanner counting while the voltages are
                # being scanned (i.e. that you go through each voltage, which
                # corresponds to a position. How fast the voltages are being
                # changed is combined with obtaining the counts per voltage peak).
                daq.DAQmxCfgSampClkTiming(
                    # add to this task
                    self._scanner_ao_task,
                    # use this channel as clock
                    self._my_scanner_clock_channel + 'InternalOutput',
                    # Maximum expected clock frequency
                    self._scanner_clock_frequency,
                    # Generate sample on falling edge
                    daq.DAQmx_Val_Falling,
                    # generate finite number of samples
                    daq.DAQmx_Val_FiniteSamps,
                    # number of samples to generate
                    self._line_length)

            # Configure Implicit Timing for the clock.
            # Set timing for scanner clock task to the number of pixel.
            daq.DAQmxCfgImplicitTiming(
                # define task
                self._scanner_clock_daq_task,
                # only a limited number of# counts
                daq.DAQmx_Val_FiniteSamps,
                # count twice for each voltage +1 for safety
                self._line_length + 1)

            for i, task in enumerate(self._scanner_counter_daq_tasks):
                # Configure Implicit Timing for the scanner counting task.
                # Set timing for scanner count task to the number of pixel.
                daq.DAQmxCfgImplicitTiming(
                    # define task
                    task,
                    # only a limited number of counts
                    daq.DAQmx_Val_FiniteSamps,
                    # count twice for each voltage +1 for safety
                    2 * self._line_length + 1)

                # Set the Read point Relative To an operation.
                # Specifies the point in the buffer at which to begin a read operation,
                # here we read samples from beginning of acquisition and do not overwrite
                daq.DAQmxSetReadRelativeTo(
                    # define to which task to connect this function
                    task,
                    # Start reading samples relative to the last sample returned
                    # by the previous read
                    daq.DAQmx_Val_CurrReadPos)

                # Set the Read Offset.
                # Specifies an offset in samples per channel at which to begin a read
                # operation. This offset is relative to the location you specify with
                # RelativeTo. Here we do not read the first sample.
                daq.DAQmxSetReadOffset(
                    # connect to this task
                    task,
                    # Offset after which to read
                    1)

                # Set Read OverWrite Mode.
                # Specifies whether to overwrite samples in the buffer that you have
                # not yet read. Unread data in buffer will be overwritten:
                daq.DAQmxSetReadOverWrite(
                    task,
                    daq.DAQmx_Val_DoNotOverwriteUnreadSamps)
        except:
            self.log.exception('Error while setting up scanner to scan a line.')
            return -1
        return 0

    def scan_line(self, line_path=None, pixel_clock=False):
        """ Scans a line and return the counts on that line.

        @param float[c][m] line_path: array of c-tuples defining the voltage points
            (m = samples per line)
        @param bool pixel_clock: whether we need to output a pixel clock for this line

        @return float[m][n]: m (samples per line) n-channel photon counts per second

        The input array looks for a xy scan of 5x5 points at the position z=-2
        like the following:
            [ [1, 2, 3, 4, 5], [1, 1, 1, 1, 1], [-2, -2, -2, -2] ]
        n is the number of scanner axes, which can vary. Typical values are 2 for galvo scanners,
        3 for xyz scanners and 4 for xyz scanners with a special function on the a axis.
        """
        if len(self._scanner_counter_daq_tasks) < 1:
            self.log.error('No counter is running, cannot scan a line without one.')
            return np.array([[-1.]])

        if not isinstance(line_path, (frozenset, list, set, tuple, np.ndarray,)):
            self.log.error('Given line_path list is not array type.')
            return np.array([[-1.]])
        try:
            # set task timing to use a sampling clock:
            # specify how the Data of the selected task is collected, i.e. set it
            # now to be sampled by a hardware (clock) signal.
            daq.DAQmxSetSampTimingType(self._scanner_ao_task, daq.DAQmx_Val_SampClk)
            self._set_up_line(np.shape(line_path)[1])
            line_volts = self._scanner_position_to_volt(line_path)
            # write the positions to the analog output
            written_voltages = self._write_scanner_ao(
                voltages=line_volts,
                length=self._line_length,
                start=False)

            # start the timed analog output task
            daq.DAQmxStartTask(self._scanner_ao_task)

            for i, task in enumerate(self._scanner_counter_daq_tasks):
                daq.DAQmxStopTask(task)

            daq.DAQmxStopTask(self._scanner_clock_daq_task)

            if pixel_clock and self._pixel_clock_channel is not None:
                daq.DAQmxConnectTerms(
                    self._scanner_clock_channel + 'InternalOutput',
                    self._pixel_clock_channel,
                    daq.DAQmx_Val_DoNotInvertPolarity)

            # start the scanner counting task that acquires counts synchronously
            for i, task in enumerate(self._scanner_counter_daq_tasks):
                daq.DAQmxStartTask(task)

            daq.DAQmxStartTask(self._scanner_clock_daq_task)

            for i, task in enumerate(self._scanner_counter_daq_tasks):
                # wait for the scanner counter to finish
                daq.DAQmxWaitUntilTaskDone(
                    # define task
                    task,
                    # Maximum timeout for the counter times the positions. Unit is seconds.
                    self._RWTimeout * 2 * self._line_length)

            # wait for the scanner clock to finish
            daq.DAQmxWaitUntilTaskDone(
                # define task
                self._scanner_clock_daq_task,
                # maximal timeout for the counter times the positions
                self._RWTimeout * 2 * self._line_length)

            # count data will be written here
            self._scan_data = np.empty(
                (len(self.get_scanner_count_channels()), 2 * self._line_length),
                dtype=np.uint32)

            # number of samples which were read will be stored here
            n_read_samples = daq.int32()
            for i, task in enumerate(self._scanner_counter_daq_tasks):
                # actually read the counted photons
                daq.DAQmxReadCounterU32(
                    # read from this task
                    task,
                    # read number of double the # number of samples
                    2 * self._line_length,
                    # maximal timeout for the read# process
                    self._RWTimeout,
                    # write into this array
                    self._scan_data[i],
                    # length of array to write into
                    2 * self._line_length,
                    # number of samples which were actually read
                    daq.byref(n_read_samples),
                    # Reserved for future use. Pass NULL(here None) to this parameter.
                    None)

                # stop the counter task
                daq.DAQmxStopTask(task)

            # stop the clock task
            daq.DAQmxStopTask(self._scanner_clock_daq_task)

            # stop the analog output task
            self._stop_analog_output()

            if pixel_clock and self._pixel_clock_channel is not None:
                daq.DAQmxDisconnectTerms(
                    self._scanner_clock_channel + 'InternalOutput',
                    self._pixel_clock_channel)

            # create a new array for the final data (this time of the length
            # number of samples):
            self._real_data = np.empty(
                (len(self.get_scanner_count_channels()), self._line_length),
                dtype=np.uint32)

            # add up adjoint pixels to also get the counts from the low time of
            # the clock:
            self._real_data = self._scan_data[:, ::2]
            self._real_data += self._scan_data[:, 1::2]

            # update the scanner position instance variable
            self._current_position = list(line_path[:, -1])
        except:
            self.log.exception('Error while scanning line.')
            return np.array([[-1.]])
        # return values is a rate of counts/s
        return (self._real_data * self._scanner_clock_frequency).transpose()

    def close_scanner(self):
        """ Closes the scanner and cleans up afterwards.

        @return int: error code (0:OK, -1:error)
        """
        a = self._stop_analog_output()
        c = self.close_counter(scanner=True)
        return -1 if a < 0 or c < 0 else 0

    def close_scanner_clock(self):
        """ Closes the clock and cleans up afterwards.

        @return int: error code (0:OK, -1:error)
        """
        return self.close_clock(scanner=True)

    # ================ End ConfocalScannerInterface Commands ===================

    # ==================== ODMRCounterInterface Commands =======================
    def set_up_odmr_clock(self, clock_frequency=None, clock_channel=None):
        """ Configures the hardware clock of the NiDAQ card to give the timing.

        @param float clock_frequency: if defined, this sets the frequency of
                                      the clock
        @param string clock_channel: if defined, this is the physical channel
                                     of the clock

        @return int: error code (0:OK, -1:error)
        """
        return self.set_up_clock(
            clock_frequency=clock_frequency,
            clock_channel=clock_channel,
            scanner=True,
            idle=False)

    def set_up_odmr(self, counter_channel=None, photon_source=None,
                    clock_channel=None, odmr_trigger_channel=None):
        """ Configures the actual counter with a given clock.

        @param string counter_channel: if defined, this is the physical channel
                                       of the counter
        @param string photon_source: if defined, this is the physical channel
                                     where the photons are to count from
        @param string clock_channel: if defined, this specifies the clock for
                                     the counter
        @param string odmr_trigger_channel: if defined, this specifies the
                                            trigger output for the microwave

        @return int: error code (0:OK, -1:error)
        """
        if self._scanner_clock_daq_task is None and clock_channel is None:
            self.log.error('No clock running, call set_up_clock before starting the counter.')
            return -1
        if len(self._scanner_counter_daq_tasks) > 0:
            self.log.error('Another counter is already running, close this one first.')
            return -1

        if clock_channel is not None:
            my_clock_channel = clock_channel
        else:
            my_clock_channel = self._scanner_clock_channel

        if counter_channel is not None:
            my_counter_channel = counter_channel
        else:
            my_counter_channel = self._scanner_counter_channels[0]

        if photon_source is not None:
            my_photon_source = photon_source
        else:
            my_photon_source = self._photon_sources[0]

        # this task will count photons with binning defined by the clock_channel
        task = daq.TaskHandle()
        try:
            # create task for the counter
            daq.DAQmxCreateTask('ODMRCounter', daq.byref(task))

            # set up semi period width measurement in photon ticks, i.e. the width
            # of each pulse (high and low) generated by pulse_out_task is measured
            # in photon ticks.
            #   (this task creates a channel to measure the time between state
            #    transitions of a digital signal and adds the channel to the task
            #    you choose)
            daq.DAQmxCreateCISemiPeriodChan(
                # define to which task to# connect this function
                task,
                # use this counter channel
                my_counter_channel,
                # name to assign to it
                'ODMR Counter',
                # Expected minimum count value
                0,
                # Expected maximum count value
                self._max_counts / self._scanner_clock_frequency,
                # units of width measurement, here photon ticks
                daq.DAQmx_Val_Ticks,
                '')

            # connect the pulses from the clock to the counter
            daq.DAQmxSetCIPulseWidthTerm(
                task,
                my_counter_channel,
                my_clock_channel + 'InternalOutput')

            # define the source of ticks for the counter as self._photon_source
            daq.DAQmxSetCICtrTimebaseSrc(
                task,
                my_counter_channel,
                my_photon_source)

            # start and stop pulse task to correctly initiate idle state high voltage.
            daq.DAQmxStartTask(self._scanner_clock_daq_task)
            # otherwise, it will be low until task starts, and MW will receive wrong pulses.
            daq.DAQmxStopTask(self._scanner_clock_daq_task)

            # connect the clock to the trigger channel to give triggers for the
            # microwave
            daq.DAQmxConnectTerms(
                self._scanner_clock_channel + 'InternalOutput',
                self._odmr_trigger_channel,
                daq.DAQmx_Val_DoNotInvertPolarity)
            self._scanner_counter_daq_tasks.append(task)
        except:
            self.log.exception('Error while setting up ODMR scan.')
            return -1
        return 0

    def set_odmr_length(self, length=100):
        """ Sets up the trigger sequence for the ODMR and the triggered microwave.

        @param int length: length of microwave sweep in pixel

        @return int: error code (0:OK, -1:error)
        """
        if len(self._scanner_counter_daq_tasks) < 1:
            self.log.error('No counter is running, cannot do ODMR without one.')
            return -1

        self._odmr_length = length
        try:
            # set timing for odmr clock task to the number of pixel.
            daq.DAQmxCfgImplicitTiming(
                # define task
                self._scanner_clock_daq_task,
                # only a limited number of counts
                daq.DAQmx_Val_FiniteSamps,
                # count twice for each voltage +1 for starting this task.
                # This first pulse will start the count task.
                self._odmr_length + 1)

            # set timing for odmr count task to the number of pixel.
            daq.DAQmxCfgImplicitTiming(
                # define task
                self._scanner_counter_daq_tasks[0],
                # only a limited number of counts
                daq.DAQmx_Val_ContSamps,
                # count twice for each voltage +1 for starting this task.
                # This first pulse will start the count task.
                2 * (self._odmr_length + 1))

            # read samples from beginning of acquisition, do not overwrite
            daq.DAQmxSetReadRelativeTo(
                self._scanner_counter_daq_tasks[0],
                daq.DAQmx_Val_CurrReadPos)

            # do not read first sample
            daq.DAQmxSetReadOffset(
                self._scanner_counter_daq_tasks[0],
                0)

            # unread data in buffer will be overwritten
            daq.DAQmxSetReadOverWrite(
                self._scanner_counter_daq_tasks[0],
                daq.DAQmx_Val_DoNotOverwriteUnreadSamps)
        except:
            self.log.exception('Error while setting up ODMR counter.')
            return -1
        return 0

    def count_odmr(self, length=100):
        """ Sweeps the microwave and returns the counts on that sweep.

        @param int length: length of microwave sweep in pixel

        @return float[]: the photon counts per second
        """
        if len(self._scanner_counter_daq_tasks) < 1:
            self.log.error(
                'No counter is running, cannot scan an ODMR line without one.')
            return np.array([-1.])

        # check if length setup is correct, if not, adjust.
        self.set_odmr_length(length)
        try:
            # start the scanner counting task that acquires counts synchronously
            daq.DAQmxStartTask(self._scanner_counter_daq_tasks[0])
        except:
            self.log.exception('Cannot start ODMR counter.')
            return np.array([-1.])
        try:
            daq.DAQmxStartTask(self._scanner_clock_daq_task)

            # wait for the scanner clock to finish
            daq.DAQmxWaitUntilTaskDone(
                # define task
                self._scanner_clock_daq_task,
                # maximal timeout for the counter times the positions
                self._RWTimeout * 2 * self._odmr_length)

            # count data will be written here
            self._odmr_data = np.full(
                (2 * self._odmr_length + 1,),
                222,
                dtype=np.uint32)

            # number of samples which were read will be stored here
            n_read_samples = daq.int32()

            # actually read the counted photons
            daq.DAQmxReadCounterU32(
                # read from this task
                self._scanner_counter_daq_tasks[0],
                # Read number of double the# number of samples
                2 * self._odmr_length + 1,
                # Maximal timeout for the read # process
                self._RWTimeout,
                # write into this array
                self._odmr_data,
                # length of array to write into
                2 * self._odmr_length + 1,
                # number of samples which were actually read
                daq.byref(n_read_samples),
                # Reserved for future use. Pass NULL (here None) to this parameter.
                None)

            # stop the counter task
            daq.DAQmxStopTask(self._scanner_counter_daq_tasks[0])
            daq.DAQmxStopTask(self._scanner_clock_daq_task)

            # create a new array for the final data (this time of the length
            # number of samples)
            self._real_data = np.zeros((self._odmr_length,), dtype=np.uint32)

            # add up adjoint pixels to also get the counts from the low time of
            # the clock:
            self._real_data = self._odmr_data[:-1:2]
            self._real_data += self._odmr_data[1:-1:2]

            return self._real_data * self._scanner_clock_frequency
        except:
            self.log.exception('Error while counting for ODMR.')
            return np.array([-1.])

    def close_odmr(self):
        """ Closes the odmr and cleans up afterwards.

        @return int: error code (0:OK, -1:error)
        """
        retval = 0
        try:
            # disconnect the trigger channel
            daq.DAQmxDisconnectTerms(
                self._scanner_clock_channel + 'InternalOutput',
                self._odmr_trigger_channel)
        except:
            self.log.exception('Error while disconnecting ODMR clock channel.')
            retval = -1
        retval = -1 if self.close_counter(scanner=True) < 0 or retval < 0 else 0
        return retval

    def close_odmr_clock(self):
        """ Closes the odmr and cleans up afterwards.

        @return int: error code (0:OK, -1:error)
        """
        return self.close_clock(scanner=True)

    # ================== End ODMRCounterInterface Commands ====================

    def get_status(self):
        """ Receives the current status of the Fast Counter and outputs it as
            return value.

        0 = unconfigured
        1 = idle
        2 = running
        3 = paused
        -1 = error state
        """
        if self._gated_counter_daq_task is None:
            return 0
        else:
            # return value represents a uint32 value, i.e.
            #   task_done = 0  => False, i.e. device is running
            #   task_done !=0  => True, i.e. device has stopped
            task_done = daq.bool32()

            ret_v = daq.DAQmxIsTaskDone(
                # task reference
                self._gated_counter_daq_task,
                # reference to bool value.
                daq.byref(task_done))

            if ret_v != 0:
                return ret_v

            if task_done.value() == 0:
                return 1
            else:
                return 2

    # ======================== Gated photon counting ==========================

    def set_up_gated_counter(self, buffer_length, read_available_samples=False):
        """ Initializes and starts task for external gated photon counting.

        @param int buffer_length: Defines how long the buffer to be filled with
                                  samples should be. If buffer is full, program
                                  crashes, so use upper bound. Some reference
                                  calculated with sample_rate (in Samples/second)
                                  divided by Buffer_size:
                                  sample_rate/Buffer_size =
                                      no rate     /  10kS,
                                      (0-100S/s)  /  10kS
                                      (101-10kS/s)/   1kS,
                                      (10k-1MS/s) / 100kS,
                                      (>1MS/s)    / 1Ms
        @param bool read_available_samples: if False, NiDaq waits for the
                                            sample you asked for to be in the
                                            buffer before, if True it returns
                                            what is in buffer until 'samples'
                                            is full
        """
        if self._gated_counter_daq_task is not None:
            self.log.error(
                'Another gated counter is already running, close this one first.')
            return -1

        try:
            # This task will count photons with binning defined by pulse task
            # Initialize a Task
            self._gated_counter_daq_task = daq.TaskHandle()
            daq.DAQmxCreateTask('GatedCounter', daq.byref(self._gated_counter_daq_task))

            # Set up pulse width measurement in photon ticks, i.e. the width of
            # each pulse generated by pulse_out_task is measured in photon ticks:
            daq.DAQmxCreateCIPulseWidthChan(
                # add to this task
                self._gated_counter_daq_task,
                # use this counter
                self._counter_channel,
                # name you assign to it
                'Gated Counting Task',
                # expected minimum value
                0,
                # expected maximum value
                self._max_counts,
                # units of width measurement,  here photon ticks.
                daq.DAQmx_Val_Ticks,
                # start pulse width measurement on rising edge
                self._counting_edge,
                '')

            # Set the pulses to counter self._counter_channel
            daq.DAQmxSetCIPulseWidthTerm(
                self._gated_counter_daq_task,
                self._counter_channel,
                self._gate_in_channel)

            # Set the timebase for width measurement as self._photon_source, i.e.
            # define the source of ticks for the counter as self._photon_source.
            daq.DAQmxSetCICtrTimebaseSrc(
                self._gated_counter_daq_task,
                self._counter_channel,
                self._photon_source)

            # set timing to continuous
            daq.DAQmxCfgImplicitTiming(
                # define to which task to connect this function.
                self._gated_counter_daq_task,
                # Sample Mode: set the task to generate a continuous amount of running samples
                daq.DAQmx_Val_ContSamps,
                # buffer length which stores temporarily the number of generated samples
                buffer_length)

            # Read samples from beginning of acquisition, do not overwrite
            daq.DAQmxSetReadRelativeTo(self._gated_counter_daq_task, daq.DAQmx_Val_CurrReadPos)

            # If this is set to True, then the NiDaq will not wait for the sample
            # you asked for to be in the buffer before read out but immediately
            # hand back all samples until samples is reached.
            if read_available_samples:
                daq.DAQmxSetReadReadAllAvailSamp(self._gated_counter_daq_task, True)

            # Do not read first sample:
            daq.DAQmxSetReadOffset(self._gated_counter_daq_task, 0)

            # Unread data in buffer is not overwritten
            daq.DAQmxSetReadOverWrite(
                self._gated_counter_daq_task,
                daq.DAQmx_Val_DoNotOverwriteUnreadSamps)
        except:
            self.log.exception('Error while setting up gated counting.')
            return -1
        return 0

    def start_gated_counter(self):
        """Actually start the preconfigured counter task

        @return int: error code (0:OK, -1:error)
        """
        if self._gated_counter_daq_task is None:
            self.log.error(
                'Cannot start Gated Counter Task since it is notconfigured!\n'
                'Run the set_up_gated_counter routine.')
            return -1

        try:
            daq.DAQmxStartTask(self._gated_counter_daq_task)
        except:
            self.log.exception('Error while starting up gated counting.')
            return -1
        return 0

    def get_gated_counts(self, samples=None, timeout=None, read_available_samples=False):
        """ Returns latest count samples acquired by gated photon counting.

        @param int samples: if defined, number of samples to read in one go.
                            How many samples are read per readout cycle. The
                            readout frequency was defined in the counter setup.
                            That sets also the length of the readout array.
        @param int timeout: Maximal timeout for the read process. Since nidaq
                            waits for all samples to be acquired, make sure
                            this is long enough.
        @param bool read_available_samples : if False, NiDaq waits for the
                                             sample you asked for to be in the
                                             buffer before, True it returns
                                             what is in buffer until 'samples'
                                             is full.
        """
        if samples is None:
            samples = int(self._samples_number)
        else:
            samples = int(samples)

        if timeout is None:
            timeout = self._RWTimeout

        # Count data will be written here
        _gated_count_data = np.empty([2, samples], dtype=np.uint32)

        # Number of samples which were read will be stored here
        n_read_samples = daq.int32()

        if read_available_samples:
            # If the task acquires a finite number of samples
            # and you set this parameter to -1, the function
            # waits for the task to acquire all requested
            # samples, then reads those samples.
            num_samples = -1
        else:
            num_samples = int(samples)
        try:
            daq.DAQmxReadCounterU32(
                # read from this task
                self._gated_counter_daq_task,
                # read number samples
                num_samples,
                # maximal timeout for the read process
                timeout,
                _gated_count_data[0],
                # write into this array
                # length of array to write into
                samples,
                # number of samples which were actually read.
                daq.byref(n_read_samples),
                # Reserved for future use. Pass NULL (here None) to this parameter
                None)

            # Chops the array or read sample to the length that it exactly returns
            # acquired data and not more
            if read_available_samples:
                return _gated_count_data[0][:n_read_samples.value], n_read_samples.value
            else:
                return _gated_count_data
        except:
            self.log.exception('Error while reading gated count data.')
            return np.array([-1])

    def stop_gated_counter(self):
        """Actually start the preconfigured counter task

        @return int: error code (0:OK, -1:error)
        """
        if self._gated_counter_daq_task is None:
            self.log.error(
                'Cannot stop Gated Counter Task since it is not running!\n'
                'Start the Gated Counter Task before you can actually stop it!')
            return -1
        try:
            daq.DAQmxStopTask(self._gated_counter_daq_task)
        except:
            self.log.exception('Error while stopping gated counting.')
            return -1
        return 0

    def close_gated_counter(self):
        """ Clear tasks, so that counters are not in use any more.

        @return int: error code (0:OK, -1:error)
        """
        retval = 0
        try:
            # stop the task
            daq.DAQmxStopTask(self._gated_counter_daq_task)
        except:
            self.log.exception('Error while closing gated counter.')
            retval = -1
        try:
            # clear the task
            daq.DAQmxClearTask(self._gated_counter_daq_task)
            self._gated_counter_daq_task = None
        except:
            self.log.exception('Error while clearing gated counter.')
            retval = -1
        return retval

<<<<<<< HEAD
    # ================ FiniteCounterInterface Commands =======================

    def set_up_finite_counter(self, samples,
                              counter_channel=None,
                              photon_source=None,
                              clock_channel=None):
        """ Initializes task for counting a certain number of samples with given
        frequency. This ensures a hand waving synch between the counter and other devices.

        It works pretty much like the normal counter. Here you connect a
        created clock with a counting task. However here you only count for a predefined
        amount of time that is given by samples*frequency. The counts are sampled by
        the underlying clock.

        @param int samples: Defines how many counts should be gathered within one period
        @param string counter_channel: if defined, this is the physical channel
                                       of the counter
        @param string photon_source: if defined, this is the physical channel
                                     from where the photons are to be counted
        @param string clock_channel: if defined, this specifies the clock for
                                     the counter

        @return int:  error code (0: OK, -1:error)
        """

        if self._scanner_clock_daq_task is None and clock_channel is None:
            self.log.error('No clock running, call set_up_clock before starting the counter.')
            return -1
        if len(self._scanner_counter_daq_tasks) > 0:
            self.log.error('Another counter is already running, close this one first.')
            return -1

        if clock_channel is not None:
            my_clock_channel = clock_channel
        else:
            my_clock_channel = self._scanner_clock_channel

        if counter_channel is not None:
            my_counter_channel = counter_channel
        else:
            my_counter_channel = self._scanner_counter_channels[0]

        if photon_source is not None:
            my_photon_source = photon_source
        else:
            my_photon_source = self._photon_sources[0]

        # value defined for readout and wait until done
        self._finite_counter_samples = samples

        try:
            # This task will count photons with binning defined a clock
            # Initialize a Task
            task = daq.TaskHandle()
            daq.DAQmxCreateTask('FiniteCounter', daq.byref(task))

            # Set up pulse width measurement in photon ticks, i.e. the width of
            # each pulse generated by pulse_out_task is measured in photon ticks:
            daq.DAQmxCreateCISemiPeriodChan(
                # define to which task to connect this function
                task,
                # use this counter channel
                my_counter_channel,
                # name to assign to it
                'Finite Length Counter',
                # expected minimum count value
                0,
                # Expected maximum count value
                self._max_counts / 2 / self._clock_frequency,
                # units of width measurement, here photon ticks
                daq.DAQmx_Val_Ticks,
                # must be None unless units is set to "DAQmx_Val_FromCustomScale"
                None)

            # Set the Counter Input to a Semi Period input Terminal.
            # Connect the pulses from the finite clock to the finite counter
            daq.DAQmxSetCISemiPeriodTerm(
                # The task to which to add the counter channel.
                task,
                # use this counter channel
                my_counter_channel,
                # assign a Terminal Name
                my_clock_channel + 'InternalOutput')

            # Set a Counter Input Control Timebase Source.
            # Specify the terminal of the timebase which is used for the counter:
            # Define the source of ticks for the counter as self._photon_source for
            # the Scanner Task.
            daq.DAQmxSetCICtrTimebaseSrc(
                # define to which task to connect this function
                task,
                # counter channel
                my_counter_channel,
                # counter channel to output the counting results
                my_photon_source)

            # Configure Implicit Timing.
            # Set timing to finite amount of sample:
            daq.DAQmxCfgImplicitTiming(
                # define to which task to connect this function
                task,
                # Sample Mode: set the task to read a specified number of samples
                daq.DAQmx_Val_FiniteSamps,
                # the specified number of samples to read
                samples)
            self._scanner_counter_daq_tasks.append(task)
        except:
            self.log.exception('Error while setting up finite counting.')
            return -1
        return 0

    def set_up_finite_counter_clock(self, clock_frequency=None, clock_channel=None):
        """ Configures the hardware clock of the NiDAQ card to give the timing.

        @param float clock_frequency: if defined, this sets the frequency of
                                      the clock (in Hz)
        @param string clock_channel: if defined, this is the physical channel
                                     of the clock

        @return int: error code (0:OK, -1:error)
        """
        # The clock for the finite_counter is created on the same principle as it is
        # for the counter. Just to keep consistency, this function is a wrapper
        # around the set_up_clock.
        if clock_frequency is None:
            clock_frequency = self._finite_clock_frequency
        else:
            self._finite_clock_frequency = clock_frequency

        # Todo: Check if this divided by 2 is sensible
        return self.set_up_clock(
            clock_frequency=clock_frequency / 2,  # because it will be multiplied by 2 in the setup
            clock_channel=clock_channel,
            scanner=True)

    def start_finite_counter(self):
        """Start the preconfigured counter task

        @return int: error code (0:OK, -1:error)
        """
        if self._scanner_counter_daq_tasks is None:
            self.log.error(
                'Cannot start Finite Counter Task since it is not configured!\n'
                'Run the set_up_finite_counter routine.')
            return -1
        elif len(self._scanner_counter_daq_tasks) > 1:
            self.log.error('To many ({}) Scanner Counter Tasks defined. Close all scanner '
                           'counters. \n Then re-setup the finite counter. '.format(
                len(self._scanner_counter_daq_tasks)))
            return -1

        try:
            daq.DAQmxStopTask(self._scanner_clock_daq_task)
        except:
            self.log.warning('Error while stopping scanner clock counting')

        try:
            daq.DAQmxStartTask(self._scanner_clock_daq_task)
        except:
            self.log.error('Error while starting up finite counter clock')
            return -1
        for task in self._scanner_counter_daq_tasks:
            try:
                daq.DAQmxStartTask(task)
            except:
                self.log.exception('Error while starting up finite counting.')
                return -1
        return 0

    def get_finite_counts(self):
        """ Returns latest count samples acquired by finite photon counting.

        @return np.array, samples:The photon counts per second and the amount of samples read. For
        error array with length 1 and entry -1
        """
        if len(self._scanner_counter_daq_tasks) < 1:
            self.log.error(
                'No counter is running, cannot read counts line without one.')
            return np.array([-1.])
        if self._finite_counter_samples is None:
            self.log.error("No finite counter samples specified. Redo setup of counter")
            return np.array([-1])

        # *1.1 to have an extra (10%) short waiting time.
        timeout = (self._finite_counter_samples * 1.1) / self._finite_clock_frequency

        # Count data will be written here
        _finite_count_data = np.zeros((self._finite_counter_samples), dtype=np.uint32)

        # Number of samples which were read will be stored here
        n_read_samples = daq.int32()

        for task in self._scanner_counter_daq_tasks:
            try:
                daq.DAQmxReadCounterU32(
                    # read from this task
                    task,
                    # wait till all finite counts are acquired then return
                    -1,
                    # maximal timeout for the read process
                    timeout,
                    # write into this array
                    _finite_count_data,
                    # length of array to write into
                    self._finite_counter_samples,
                    # number of samples which were actually read.
                    daq.byref(n_read_samples),
                    # Reserved for future use. Pass NULL (here None) to this parameter
                    None)
            except:
                self.log.error("not able to read counts for finite counter.")
                return np.array([-1]), 0

        return self._finite_clock_frequency * _finite_count_data, n_read_samples.value  # counts per second

    def stop_finite_counter(self):
        """Stops the preconfigured counter task

        @return int: error code (0:OK, -1:error)
        """
        # check if task exists
        if len(self._scanner_counter_daq_tasks) < 1:
            self.log.error(
                'Cannot stop Finite Counter Task since it is not running or configured!\n'
                'Start the Counter Task Task before you can actually stop it!')
            return -1
        # check if samples for task were specified
        if self._finite_counter_samples is None:
            self.log.error("No finite counter samples specified.")
            return -1
        for task in self._scanner_counter_daq_tasks:
            # stop task for every existing scanner task
            try:
                daq.DAQmxStopTask(task)
            except:
                self.log.exception('Error while stopping finite counting.')
                return -1
            return 0

    def close_finite_counter(self):
        """ Clear tasks, so that counters are not in use any more.

        @return int: error code (0:OK, -1:error)
        """
        # erase sample value
        self._finite_counter_samples = None
        return self.close_counter(scanner=True)

    def close_finite_counter_clock(self):
        """ Closes the finite counter clock and cleans up afterwards.

        @return int: error code (0:OK, -1:error)
        """
        return self.close_clock(scanner=True)

    # ================ End FiniteCounterInterface Commands =======================

    # ================ Start AnalogReaderInterface Commands  =======================

    def set_up_analogue_voltage_reader(self, analogue_channel):
        """Initializes task for reading a single analogue input voltage.

        @param string analogue_channel: the representative name of the analogue channel for
                                        which the task is created

        @return int: error code (0:OK, -1:error)
        """
        if analogue_channel in self._analogue_input_channels.keys():
            channel = self._analogue_input_channels[analogue_channel]
        else:
            self.log.error("The given analogue input channel {} is not defined. Please define the "
                           "input channel".format(analogue_channel))
            return -1

        if analogue_channel in self._analogue_input_daq_tasks:
            self.log.error('The same analogue input task is already running, close this one '
                           'first.')
            return -1

        try:
            # This task will read an analogue voltage with binning defined by a clock
            # Initialize a Task
            task = daq.TaskHandle()
            daq.DAQmxCreateTask('Analogue Input {}'.format(analogue_channel), daq.byref(task))

            # Creates a channel to measure a voltage and adds it to task:
            daq.DAQmxCreateAIVoltageChan(
                # define to which task to connect this function
                task,
                # use this analogue input channel
                self._analogue_input_channels[analogue_channel],
                # name to assign to it
                "Analogue Voltage Reader {}".format(analogue_channel),
                # the analogue input read mode (rse, nres or diff)
                daq.DAQmx_Val_RSE,
                # the minimum input voltage expected
                self._ai_voltage_range[analogue_channel][0],
                # the minimum input voltage expected
                self._ai_voltage_range[analogue_channel][1],  # Todo: check type
                # the units in which the voltage is to be measured is volt
                daq.DAQmx_Val_Volts,
                # must be None unless units is set to "DAQmx_Val_FromCustomScale"
                None)
            self._analogue_input_daq_tasks[analogue_channel] = task
        except:
            self.log.exception('Error while setting up analogue voltage reader for channel '
                               '{}.'.format(analogue_channel))
            return -1
        self._analogue_input_samples[analogue_channel] = 1
        return 0

    def set_up_analogue_voltage_reader_scanner(self, samples,
                                               analogue_channel,
                                               clock_channel=None):
        """Initializes task for reading an analogue input voltage with the Nidaq for a finite
        number of samples at a given frequency.

        It reads a differentially connected voltage from the analogue inputs. For every period of
        time (given by the frequency) it reads the voltage at the analogue channel.

        @param int samples: Defines how many values are to be measured
        @param string analogue_channel: the representative name of the analogue channel for
                                        which the task is created
        @param string clock_channel: if defined, this specifies the clock for
                                     the analogue reader

        @return int: error code (0:OK, -1:error)
        """
        if analogue_channel not in self._analogue_input_channels.keys():
            self.log.error("The given analogue input channel {} is not defined. Please define the "
                           "input channel".format(analogue_channel))
            return -1

        if self._scanner_clock_daq_task is None and clock_channel is None:
            self.log.error('No clock running, call set_up_clock before starting the analogue '
                           'reader.')
            return -1

        if analogue_channel in self._analogue_input_daq_tasks:
            self.log.error('An analogue input task for this channel is already running, '
                           'close this one first.')
            return -1

        if clock_channel is not None:
            my_clock_channel = clock_channel
        else:
            my_clock_channel = self._scanner_clock_channel

        # value defined for readout and wait until done
        self._analogue_input_samples[analogue_channel] = samples
        try:
            # This task will read an analogue voltage with binning defined by a clock
            # Initialize a Task
            task = daq.TaskHandle()
            daq.DAQmxCreateTask('Analogue Input {}'.format(analogue_channel), daq.byref(task))

            # Creates a channel to measure a voltage and adds it to task:
            daq.DAQmxCreateAIVoltageChan(
                # define to which task to connect this function
                task,
                # use this analogue input channel
                self._analogue_input_channels[analogue_channel],
                # name to assign to it
                "Analogue Voltage Reader {}".format(analogue_channel),
                # the analogue input read mode (rse, nres or diff)
                daq.DAQmx_Val_RSE,
                # the minimum input voltage expected
                self._ai_voltage_range[analogue_channel][0],
                # the minimum input voltage expected
                self._ai_voltage_range[analogue_channel][1],  # Todo: check type
                # the units in which the voltage is to be measured is volt
                daq.DAQmx_Val_Volts,
                # must be None unless units is set to "DAQmx_Val_FromCustomScale"
                None)

            # Set timing to finite amount of sample:
            daq.DAQmxCfgSampClkTiming(
                # define to which task to connect this function
                task,
                # assign a named Terminal for the clock source
                my_clock_channel + 'InternalOutput',
                # The sampling rate in samples per second per channel. Set this value to the
                # maximum expected rate of that clock.
                self._analogue_clock_frequency * 2,
                # the edge off the clock on which to acquire the sample
                daq.DAQmx_Val_Rising,
                # Sample Mode: set the task to read a specified number of samples
                daq.DAQmx_Val_FiniteSamps,
                # the specified number of samples to read
                samples)
            self._analogue_input_daq_tasks[analogue_channel] = task
        except:
            self.log.exception('Error while setting up analogue voltage reader for channel'
                               '{}.'.format(analogue_channel))
            return -1
        return 0

    def add_analogue_reader_channel_to_measurement(self, analogue_channel_orig,
                                                   analogue_channels):
        """
        This function adds additional channels to an already existing analogue reader task.
        Thereby many channels can be measured, read and stopped simultaneously.
        For this method another method needed to setup a task already.
        Use e.g. set_up_analogue_voltage_reader_scanner

        @param string analogue_channel_orig: the representative name of the analogue channel
                                    task to which this channel is to be added
        @param List(string) analogue_channels: The new channels to be added to the task

        @return int: error code (0:OK, -1:error)
        """
        # Check if channel exists
        if analogue_channel_orig not in self._analogue_input_channels.keys():
            self.log.error("The given analogue input task channel{} to which the channel was to "
                           "be added did not exist.".format(analogue_channel_orig))
            return -1
        # check variable type
        if not isinstance(analogue_channels, (frozenset, list, set, tuple, np.ndarray,)):
            self.log.error('Channels are not given in array type.')
            return -1

        for channel in analogue_channels:
            if channel not in self._analogue_input_channels.keys():
                self.log.error("The given analogue input channel {} is not defined. Please define the "
                               "input channel".format(channel))
                return -1
            # check if no task for channel to be added is configured
            if channel in self._analogue_input_daq_tasks:
                self.log.error('The same channel {} already has an existing input task running, '
                               'close this one first.'.format(channel))
                return -1

        # check if task to which channel is added exists
        if analogue_channel_orig in self._analogue_input_daq_tasks.keys():
            # if existing use this task
            task = self._analogue_input_daq_tasks[analogue_channel_orig]
        else:
            self.log.error("The given analogue input task channel{} to which the channel was to "
                           "be added did not exist yet. Create this one first.".format(
                analogue_channel_orig))
            return -1

        # check if clock is running in case clock is needed (samples >1)
        if self._scanner_clock_daq_task is None and self._analogue_input_samples[analogue_channel_orig] != 1:
            self.log.error('No clock running, call set_up_clock before starting the analogue '
                           'reader.')
            return -1

        for channel in analogue_channels:
            try:  # Creates a channel to measure a voltage and adds it to task:
                daq.DAQmxCreateAIVoltageChan(
                    # define to which task to connect this function
                    task,
                    # use this analogue input channel
                    self._analogue_input_channels[channel],
                    # name to assign to it
                    "Analogue Voltage Reader {}".format(channel),
                    # the analogue input read mode (rse, nres or diff)
                    daq.DAQmx_Val_RSE,
                    # the minimum input voltage expected
                    self._ai_voltage_range[channel][0],
                    # the minimum input voltage expected
                    self._ai_voltage_range[channel][1],  # Todo: check type
                    # the units in which the voltage is to be measured is volt
                    daq.DAQmx_Val_Volts,
                    # must be None unless units is set to "DAQmx_Val_FromCustomScale"
                    None)
                # add an "additional" task to the task list for this channel so it can be checked if
                # channel is configured.
                self._analogue_input_daq_tasks[channel] = task
            except:
                self.log.exception('Error while setting up analogue voltage reader for channel'
                                   '{}.'.format(channel))
                return -1
            # add sample number for this channel
            self._analogue_input_samples[channel] = self._analogue_input_samples[analogue_channel_orig]
        return 0

    def set_up_continuous_analog_reader(self, analogue_channel, clock_channel=None):
        if analogue_channel not in self._analogue_input_channels.keys():
            self.log.error("The given analogue input channel {} is not defined. Please define the "
                           "input channel".format(analogue_channel))
            return -1

        if self._scanner_clock_daq_task is None and clock_channel is None:
            self.log.error('No clock running, call set_up_clock before starting the analogue '
                           'reader.')
            return -1

        if analogue_channel in self._analogue_input_daq_tasks:
            self.log.error('An analogue input task for this channel is already running, '
                           'close this one first.')
            return -1

        if clock_channel is not None:
            my_clock_channel = clock_channel
        else:
            my_clock_channel = self._scanner_clock_channel

        try:
            # for i, ch in enumerate(my_counter_channels):
            task = daq.TaskHandle()
            daq.DAQmxCreateTask('Analogue Input {}'.format(analogue_channel), daq.byref(task))

            # Creates a channel to measure a voltage and adds it to task:
            daq.DAQmxCreateAIVoltageChan(
                # define to which task to connect this function
                task,
                # use this analogue input channel
                self._analogue_input_channels[analogue_channel],
                # name to assign to it
                "Analogue Voltage Reader {}".format(analogue_channel),
                # the analogue input read mode (rse, nres or diff)
                daq.DAQmx_Val_RSE,
                # the minimum input voltage expected
                self._ai_voltage_range[analogue_channel][0],
                # the minimum input voltage expected
                self._ai_voltage_range[analogue_channel][1],
                # the units in which the voltage is to be measured is volt
                daq.DAQmx_Val_Volts,
                # must be None unless units is set to "DAQmx_Val_FromCustomScale"
                None)

            # Set timing:
            daq.DAQmxCfgSampClkTiming(
                # define to which task to connect this function
                task,
                # assign a named Terminal for the clock source
                my_clock_channel + 'InternalOutput',
                # The sampling rate in samples per second per channel. Set this value to the
                # maximum expected rate of that clock.
                self._analogue_clock_frequency * 2,
                # the edge off the clock on which to acquire the sample
                daq.DAQmx_Val_Rising,
                # Sample Mode: set the task to read a specified number of samples
                daq.DAQmx_Val_ContSamps,
                # the buffer size of the system
                1000)

            # Specifies the point in the buffer at which to begin a read operation.
            daq.DAQmxSetReadRelativeTo(
                # define to which task to connect this function
                task,
                # Start reading samples relative to the last sample returned by the previous read
                daq.DAQmx_Val_CurrReadPos)

            # Set the Read Offset.
            # Specifies an offset in samples per channel at which to begin a read
            # operation. This offset is relative to the location you specify with
            # RelativeTo. Here we set the Offset to 0 for multiple samples:
            daq.DAQmxSetReadOffset(task, 0)

            # Set Read OverWrite Mode.
            # Specifies whether to overwrite samples in the buffer that you have
            # not yet read. Here operation will bes stopped if buffer gets to large
            daq.DAQmxSetReadOverWrite(
                task,
                daq.DAQmx_Val_DoNotOverwriteUnreadSamps)

            self._analogue_input_daq_tasks[analogue_channel] = task
            self._analogue_input_samples[analogue_channel] = None

        except:
            self.log.exception('Error while setting up analogue voltage reader for channel'
                               '{}.'.format(analogue_channel))
            return -1
        return 0

    # Todo: Add option to keep track of the result per channel as with a dictionary it might change for every channel
    # but it is defined in  a very specific way.
    def set_up_analogue_voltage_reader_clock(self, clock_frequency=None, clock_channel=None,
                                             set_up=True):
        """ Configures the hardware clock of the NiDAQ card to give the timing.

        @param float clock_frequency: if defined, this sets the frequency of
                                      the clock (in Hz)
        @param string clock_channel: if defined, this is the physical channel
                                     of the clock
        @param bool set_up: If True, the function does nothing and assumes clock is already set up from different task
                                    using the same clock

        @return int: error code (0:OK, -1:error)
        """
        # The clock for the analogue clock is created on the same principle as it is
        # for the counter. Just to keep consistency, this function is a wrapper
        # around the set_up_clock. However if a clock might already be configured for a different
        # task, this might not be a problem for the programmer, so he can call the function
        # anyway but set set_up to False and the function does nothing.
        if clock_frequency is None:
            clock_frequency = self._analogue_clock_frequency
        else:
            self._analogue_clock_frequency = clock_frequency
        if not set_up:
            # this exists, so that one can "set up" the clock that is used in parallel in the
            # code but not in reality and serves readability in the logic code
            return 0

        # Todo: Check if this divided by 2 is sensible
        return self.set_up_clock(
            clock_frequency=clock_frequency / 2,  # because it will be multiplied by 2 in the setup
            clock_channel=clock_channel,
            scanner=True)

    def start_analogue_voltage_reader(self, analogue_channel, start_clock=False):
        """
        Starts the preconfigured analogue input task

        @param  string analogue_channel: the representative name of the analogue channel for
                                        which the task is created
        @param  bool start_clock: default value false, bool that defines if clock for the task is
                                also started.

        @return int: error code (0:OK, -1:error)
        """
        if type(analogue_channel) != str:
            self.log.error("analogue channel needs to be passed as a string. A different "
                           "variable type ({}) was used".format(type(analogue_channel)))
            return -1
        if analogue_channel in self._analogue_input_daq_tasks:
            if start_clock:
                try:  # Stop clock
                    daq.DAQmxStopTask(self._scanner_clock_daq_task)
                except:
                    self.log.warning('Error while stopping analogue voltage reader clock')
                try:  # star
                    daq.DAQmxStartTask(self._scanner_clock_daq_task)
                except:
                    self.log.error('Error while starting up analogue voltage reader clock')
                    return -1
                self._analog_clock_status = True
            try:
                daq.DAQmxStartTask(self._analogue_input_daq_tasks[analogue_channel])
            except:
                self.log.exception('Error while starting up analogue voltage reader.')
                return -1
            return 0

        else:
            self.log.error(
                'Cannot start analogue voltage reader since it is not configured!\n'
                'Run the set_up_analogue_voltage_reader or set_up_analogue_voltage_reader_scanner routine first.')
            return -1

    def get_analogue_voltage_reader(self, analogue_channels, read_samples=None):
        """"
        Returns the last voltages read by the analog input reader

        @param  List(string) analogue_channels: the representative name of the analogue channels
                                        for which channels are read.
                                        The first list element must be the one for which the
                                        task was created
        @param int read_samples: The amount of samples to be read from the buffer for a continuous mode acquisition. Not
                                        needed for finite amount of samples

        @return np.array, int:The photon counts per second (array) and the amount of samples read (int). For
                                error array with length 2 and entry -1, 0
        """
        # check variable type
        if not isinstance(analogue_channels, (frozenset, list, set, tuple, np.ndarray,)):
            self.log.error('Channels are not given in array type.')
            return np.array([-1.]), 0

        # test if the analogue channel is configured for all channels given
        error = False
        if analogue_channels[0] in self._analogue_input_samples.keys() and read_samples is None:
            samples = self._analogue_input_samples[analogue_channels[0]]
        elif read_samples is None:
            self.log.error("The given channel {} is not properly defined".format(analogue_channels[0]))
            return np.array([-1.]), 0
        else:
            samples = read_samples
        if not self._analog_clock_status and samples > 1:
            self.log.error("Analog input clock is not running. Start clock if you wnt to acquire multiple samples")
            error = 0
        for channel in analogue_channels:
            if channel not in self._analogue_input_channels.keys():
                error = True
                self.log.error(
                    "The given channel {} is not part of the possible channels. Configure this channel first".format(
                        channel))
            elif self._analogue_input_samples[channel] != samples and read_samples is None:
                error = True
                self.log.error(
                    "Error in channel configuration. Not all channels are reading the same amount of samples. "
                    "They can not be from the same task. Recheck task configuration")
            elif channel not in self._analogue_input_daq_tasks.keys():
                error = True
                self.log.error("No task was specified for the given channel {}. Add this channel first to the analogue"
                               " reader task".format(channel))
        if error: return np.array([-1.]), 0

        # *1.1 to have an extra (10%) short waiting time.
        timeout = (samples * 1.1) / self._analogue_clock_frequency
        # Count data will be written here
        _analogue_count_data = np.zeros((samples * len(analogue_channels)), dtype=np.float64)
        # Number of samples which were read will be stored here
        n_read_samples = daq.int32()
        task = self._analogue_input_daq_tasks[analogue_channels[0]]
        try:
            daq.DAQmxReadAnalogF64(
                # read from this task
                task,
                # wait till all finite counts are acquired then return
                -1,
                # maximal timeout for the read process
                timeout,
                # defines that first all samples from one channel are returned and then
                # all from the next and so on
                daq.DAQmx_Val_GroupByChannel,
                # write into this array
                _analogue_count_data,
                # length of array to write into
                samples * len(analogue_channels),
                # number of samples which were actually read.
                daq.byref(n_read_samples),
                # Reserved for future use. Pass NULL (here None) to this parameter
                None)
        except:
            self.log.error('Error while reading the analogue voltages from NIDAQ')
            return np.array([-1.]), 0
        return _analogue_count_data, n_read_samples.value

    def stop_analogue_voltage_reader(self, analogue_channel):
        """"
        Stops the analogue voltage input reader task

        @analogue_channel str: one of the analogue channels for which the task to be stopped is
                            configured. If more than one channel uses this task,
                            all channel readings will be stopped.
        @return int: error code (0:OK, -1:error)
        """
        # check if correct type was specified
        if type(analogue_channel) != str:
            self.log.error("analogue channel needs to be passed as a string. A different "
                           "variable type ({}) was used".format(type(analogue_channel)))
            return -1
        # check if task for channel exists
        if analogue_channel in self._analogue_input_daq_tasks.keys():
            task = self._analogue_input_daq_tasks[analogue_channel]
            # try to stop task
            try:
                daq.DAQmxStopTask(task)
            except:
                self.log.exception('Error while stopping analogue reader for channel {'
                                   '}.'.format(analogue_channel))
                return -1
            return 0

        else:
            self.log.error(
                'Cannot stop Analogue Input Reader Task since it is not running or configured!\n'
                'Start the Analogue Input Reader Task before you can actually stop it!')
            return -1

    def close_analogue_voltage_reader(self, analogue_channel):
        """"
        Closes the analogue voltage input reader and clears up afterwards

        @analogue_channel str: one of the analogue channels for which the task to be closed is
                            configured. If more than one channel uses this task,
                            all channel readings will be closed.
        @return int: error code (0:OK, -1:error)
        """
        # check if correct type was specified
        if type(analogue_channel) != str:
            self.log.error("analogue channel needs to be passed as a string. A different "
                           "variable type ({}) was used".format(type(analogue_channel)))
            return -1
        error = 0
        # check if task for channel exists
        if analogue_channel in self._analogue_input_daq_tasks.keys():
            # retrieve task from dictionary and erase from dictionary
            task = self._analogue_input_daq_tasks.pop(analogue_channel)

            # removes channels from task list that used the same task
            key_list = []
            for task_key, value in self._analogue_input_daq_tasks.items():
                if value == task:
                    key_list.append(task_key)
            for item in key_list:
                self._analogue_input_daq_tasks.pop(item)

            try:
                # stop the counter task
                daq.DAQmxStopTask(task)
                # after stopping delete all the configuration of the counter
                daq.DAQmxClearTask(task)
            except:
                self.log.exception('Could not close analogue input reader.')
                # re append task as closing did not work
                self._analogue_input_daq_tasks[analogue_channel] = task
                for key in key_list:
                    self._analogue_input_daq_tasks[key] = task
                return -1
            return 0
        else:
            self.log.error(
                'Cannot close Analogue Input Reader Task since it is not running or configured!')
            return -1

    def close_analogue_voltage_reader_clock(self):
        """ Closes the analogue voltage input reader clock and cleans up afterwards.

        @return int: error code (0:OK, -1:error)
        """
        self._analog_clock_status = False
        if self._analogue_input_samples.any() > 1:
            return self.close_clock(scanner=True)
        else:
            # no clock was running as it is only started for samples>2
            return 0

            # ================ End AnalogReaderInterface Commands  =======================

    def get_ai_resolution(self):
        """"Returns the resolution of the analog input of the NIDAQ in bits
        @return int: input bit resolution """
        return self._ai_resolution

    def start_ai_counter_reader(self, analogue_channel):
        """Starts task of reading analogue voltage and finite counts synchronised.

        @param  string analogue_channel: the representative name of the analogue channel for
                                        which the task is created
        @return int: error code (0:OK, -1:error)
        """
        if type(analogue_channel) != str:
            self.log.error("analogue channel needs to be passed as a string. A different "
                           "variable type ({}) was used".format(type(analogue_channel)))
            return -1
        if analogue_channel in self._analogue_input_daq_tasks:
            if 0 > self.start_finite_counter():
                return -1
            try:
                daq.DAQmxStartTask(self._analogue_input_daq_tasks[analogue_channel])
            except:
                self.log.exception('Error while starting up analogue voltage reader and counter.')
                return -1
            return 0
        self.log.error(
            'Cannot start analogue voltage reader since it is not configured!\n'
            'Run the or set_up_analogue_voltage_reader_scanner routine first.')
        return -1
=======

    # ======================== Digital channel control ==========================


    def digital_channel_switch(self, channel_name, mode=True):
        """
        Switches on or off the voltage output (5V) of one of the digital channels, that
        can as an example be used to switch on or off the AOM driver or apply a single
        trigger for ODMR.
        @param str channel_name: Name of the channel which should be controlled
                                    for example ('/Dev1/PFI9')
        @param bool mode: specifies if the voltage output of the chosen channel should be turned on or off

        @return int: error code (0:OK, -1:error)
        """
        if channel_name == None:
            self.log.error('No channel for digital output specified')
            return -1
        else:

            self.digital_out_task = daq.TaskHandle()
            if mode:
                self.digital_data = daq.c_uint32(0xffffffff)
            else:
                self.digital_data = daq.c_uint32(0x0)
            self.digital_read = daq.c_int32()
            self.digital_samples_channel = daq.c_int32(1)
            daq.DAQmxCreateTask('DigitalOut', daq.byref(self.digital_out_task))
            daq.DAQmxCreateDOChan(self.digital_out_task, channel_name, "", daq.DAQmx_Val_ChanForAllLines)
            daq.DAQmxStartTask(self.digital_out_task)
            daq.DAQmxWriteDigitalU32(self.digital_out_task, self.digital_samples_channel, True,
                                        self._RWTimeout, daq.DAQmx_Val_GroupByChannel,
                                        np.array(self.digital_data), self.digital_read, None);

            daq.DAQmxStopTask(self.digital_out_task)
            daq.DAQmxClearTask(self.digital_out_task)
            return 0

>>>>>>> b1e4633d
<|MERGE_RESOLUTION|>--- conflicted
+++ resolved
@@ -2089,7 +2089,45 @@
             retval = -1
         return retval
 
-<<<<<<< HEAD
+
+    # ======================== Digital channel control ==========================
+
+
+    def digital_channel_switch(self, channel_name, mode=True):
+        """
+        Switches on or off the voltage output (5V) of one of the digital channels, that
+        can as an example be used to switch on or off the AOM driver or apply a single
+        trigger for ODMR.
+        @param str channel_name: Name of the channel which should be controlled
+                                    for example ('/Dev1/PFI9')
+        @param bool mode: specifies if the voltage output of the chosen channel should be turned on or off
+
+        @return int: error code (0:OK, -1:error)
+        """
+        if channel_name == None:
+            self.log.error('No channel for digital output specified')
+            return -1
+        else:
+
+            self.digital_out_task = daq.TaskHandle()
+            if mode:
+                self.digital_data = daq.c_uint32(0xffffffff)
+            else:
+                self.digital_data = daq.c_uint32(0x0)
+            self.digital_read = daq.c_int32()
+            self.digital_samples_channel = daq.c_int32(1)
+            daq.DAQmxCreateTask('DigitalOut', daq.byref(self.digital_out_task))
+            daq.DAQmxCreateDOChan(self.digital_out_task, channel_name, "", daq.DAQmx_Val_ChanForAllLines)
+            daq.DAQmxStartTask(self.digital_out_task)
+            daq.DAQmxWriteDigitalU32(self.digital_out_task, self.digital_samples_channel, True,
+                                        self._RWTimeout, daq.DAQmx_Val_GroupByChannel,
+                                        np.array(self.digital_data), self.digital_read, None);
+
+            daq.DAQmxStopTask(self.digital_out_task)
+            daq.DAQmxClearTask(self.digital_out_task)
+            return 0
+
+
     # ================ FiniteCounterInterface Commands =======================
 
     def set_up_finite_counter(self, samples,
@@ -2932,44 +2970,4 @@
         self.log.error(
             'Cannot start analogue voltage reader since it is not configured!\n'
             'Run the or set_up_analogue_voltage_reader_scanner routine first.')
-        return -1
-=======
-
-    # ======================== Digital channel control ==========================
-
-
-    def digital_channel_switch(self, channel_name, mode=True):
-        """
-        Switches on or off the voltage output (5V) of one of the digital channels, that
-        can as an example be used to switch on or off the AOM driver or apply a single
-        trigger for ODMR.
-        @param str channel_name: Name of the channel which should be controlled
-                                    for example ('/Dev1/PFI9')
-        @param bool mode: specifies if the voltage output of the chosen channel should be turned on or off
-
-        @return int: error code (0:OK, -1:error)
-        """
-        if channel_name == None:
-            self.log.error('No channel for digital output specified')
-            return -1
-        else:
-
-            self.digital_out_task = daq.TaskHandle()
-            if mode:
-                self.digital_data = daq.c_uint32(0xffffffff)
-            else:
-                self.digital_data = daq.c_uint32(0x0)
-            self.digital_read = daq.c_int32()
-            self.digital_samples_channel = daq.c_int32(1)
-            daq.DAQmxCreateTask('DigitalOut', daq.byref(self.digital_out_task))
-            daq.DAQmxCreateDOChan(self.digital_out_task, channel_name, "", daq.DAQmx_Val_ChanForAllLines)
-            daq.DAQmxStartTask(self.digital_out_task)
-            daq.DAQmxWriteDigitalU32(self.digital_out_task, self.digital_samples_channel, True,
-                                        self._RWTimeout, daq.DAQmx_Val_GroupByChannel,
-                                        np.array(self.digital_data), self.digital_read, None);
-
-            daq.DAQmxStopTask(self.digital_out_task)
-            daq.DAQmxClearTask(self.digital_out_task)
-            return 0
-
->>>>>>> b1e4633d
+        return -1