--- conflicted
+++ resolved
@@ -247,17 +247,13 @@
                         setattr(SequenceGeneratorLogic, method, getattr(mod, method))
                         # Add method to dictionary if it is a generator method
                         if method.startswith('generate_'):
-<<<<<<< HEAD
                             self.generate_methods[method[9:]] = eval('self.' + method)
-=======
-                            self.generate_methods[method[9:]] = eval('self.'+method)
                     # check for new _math_func and append them
                     elif isinstance(ref, OrderedDict) and method == '_math_func':
                         self._math_func.update(ref)
                     # check for new func_config and append them
                     elif isinstance(ref, OrderedDict) and method == 'func_config':
                         self.func_config.update(ref)
->>>>>>> 87454ce7
                 except:
                     self.log.error('It was not possible to import element {0} from {1} into '
                                    'SequenceGenerationLogic.'.format(method, filepath))
@@ -385,7 +381,7 @@
         @param name: string, name of the PulseBlock object to be removed.
         """
         if name in list(self.saved_pulse_blocks):
-            del (self.saved_pulse_blocks[name])
+            del(self.saved_pulse_blocks[name])
             if hasattr(self.current_block, 'name'):
                 if self.current_block.name == name:
                     self.current_block = None
@@ -482,7 +478,7 @@
     def delete_ensemble(self, name):
         """ Remove the ensemble with 'name' from the ensemble list and HDD. """
         if name in list(self.saved_pulse_block_ensembles):
-            del (self.saved_pulse_block_ensembles[name])
+            del(self.saved_pulse_block_ensembles[name])
             if hasattr(self.current_ensemble, 'name'):
                 if self.current_ensemble.name == name:
                     self.current_ensemble = None
@@ -586,7 +582,7 @@
         @param str name: name of the sequence object, which should be deleted.
         """
         if name in list(self.saved_pulse_sequences):
-            del (self.saved_pulse_sequences[name])
+            del(self.saved_pulse_sequences[name])
             if hasattr(self.current_sequence, 'name'):
                 if self.current_sequence.name == name:
                     self.current_sequence = None
@@ -741,21 +737,20 @@
                     # ideal end time for the sequence up until this point in sec
                     current_end_time += element_length_s
                     # Nearest possible match including the discretization in bins
-                    current_end_bin = int(
-                        np.rint(current_end_time * self.sample_rate))  # <=== issue
+                    current_end_bin = int(np.rint(current_end_time * self.sample_rate))
                     # current element length in discrete bins
-                    element_length_bins = current_end_bin - current_start_bin  # <=== issue
-                    tmp_length_bins[unrolled_element_index] = element_length_bins  # <=== issue
+                    element_length_bins = current_end_bin - current_start_bin
+                    tmp_length_bins[unrolled_element_index] = element_length_bins
                     # advance bin offset for next element
-                    current_start_bin += element_length_bins  # <=== issue
+                    current_start_bin += element_length_bins
                     # increment element counter
                     unrolled_element_index += 1
 
             # append element lengths (in bins) to array
-            elements_length_bins = np.append(elements_length_bins, tmp_length_bins)  # <=== issue
+            elements_length_bins = np.append(elements_length_bins, tmp_length_bins)
 
         # calculate total number of samples
-        number_of_samples = np.sum(elements_length_bins)  # <=== issue
+        number_of_samples = np.sum(elements_length_bins)
 
         # convert digital rising indices to numpy.ndarrays
         for chnl in range(len(digital_rising_bins)):
@@ -907,10 +902,9 @@
             return np.array([]), np.array([]), -1
 
         # get important parameters from the ensemble and save some to the ensemble object
-        number_of_samples, number_of_elements, length_elements_bins, digital_rising_bins = self._analyze_block_ensemble(
-            ensemble)
-        ensemble.length_bins = number_of_samples  # <=== issue
-        ensemble.length_elements_bins = length_elements_bins  # <=== issue
+        number_of_samples, number_of_elements, length_elements_bins, digital_rising_bins = self._analyze_block_ensemble(ensemble)
+        ensemble.length_bins = number_of_samples
+        ensemble.length_elements_bins = length_elements_bins
         ensemble.number_of_elements = number_of_elements
         ensemble.digital_rising_bins = digital_rising_bins
         ensemble.sample_rate = self.sample_rate
@@ -925,9 +919,8 @@
             is_last_chunk = False
         else:
             # Allocate huge sample arrays if chunkwise writing is disabled.
-            analog_samples = np.empty([ana_channels, number_of_samples],
-                                      dtype='float32')  # <=== issue
-            digital_samples = np.empty([dig_channels, number_of_samples], dtype=bool)  # <=== issue
+            analog_samples = np.empty([ana_channels, number_of_samples], dtype='float32')
+            digital_samples = np.empty([dig_channels, number_of_samples], dtype=bool)
             # Starting index for the sample array entrys
             entry_ind = 0
 
@@ -941,12 +934,11 @@
                     parameters = block_element.parameters
                     digital_high = block_element.digital_high
                     pulse_function = block_element.pulse_function
-                    element_length_bins = length_elements_bins[element_count]  # <=== issue
+                    element_length_bins = length_elements_bins[element_count]
                     element_count += 1
 
                     # create floating point time array for the current element inside rotating frame
-                    time_arr = (offset_bin + np.arange(element_length_bins,
-                                                       dtype='float64')) / self.sample_rate  # <=== issue
+                    time_arr = (offset_bin + np.arange(element_length_bins, dtype='float64')) / self.sample_rate
 
                     if chunkwise and write_to_file:
                         # determine it the current element is the last one to be sampled.
@@ -955,10 +947,8 @@
                             is_last_chunk = True
 
                         # allocate temporary sample arrays to contain the current element
-                        analog_samples = np.empty([ana_channels, element_length_bins],
-                                                  dtype='float32')  # <=== issue
-                        digital_samples = np.empty([dig_channels, element_length_bins],
-                                                   dtype=bool)  # <=== issue
+                        analog_samples = np.empty([ana_channels, element_length_bins], dtype='float32')
+                        digital_samples = np.empty([dig_channels, element_length_bins], dtype=bool)
 
                         # actually fill the allocated sample arrays with values.
                         for i, state in enumerate(digital_high):
